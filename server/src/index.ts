--- conflicted
+++ resolved
@@ -4,10 +4,7 @@
 import { parseArgs } from "node:util";
 import { parse as shellParseArgs } from "shell-quote";
 import nodeFetch, { Headers as NodeHeaders } from "node-fetch";
-<<<<<<< HEAD
 import fs from "node:fs";
-=======
->>>>>>> 976d77f0
 
 // Type-compatible wrappers for node-fetch to work with browser-style types
 const fetch = nodeFetch;
@@ -245,20 +242,6 @@
  * This is necessary for the EventSource polyfill which expects web streams
  */
 const createWebReadableStream = (nodeStream: any): ReadableStream => {
-<<<<<<< HEAD
-  return new ReadableStream({
-    start(controller) {
-      nodeStream.on("data", (chunk: any) => {
-        controller.enqueue(chunk);
-      });
-      nodeStream.on("end", () => {
-        controller.close();
-      });
-      nodeStream.on("error", (err: any) => {
-        controller.error(err);
-      });
-    },
-=======
   let closed = false;
   return new ReadableStream({
     start(controller) {
@@ -284,7 +267,6 @@
       closed = true;
       nodeStream.destroy();
     },
->>>>>>> 976d77f0
   });
 };
 
