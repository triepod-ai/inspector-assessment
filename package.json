{
<<<<<<< HEAD
  "name": "@bryan-thompson/inspector-assessment",
  "version": "1.7.2",
  "description": "Enhanced MCP Inspector with comprehensive assessment capabilities for server validation",
=======
  "name": "@modelcontextprotocol/inspector",
  "version": "0.18.0",
  "description": "Model Context Protocol inspector",
>>>>>>> fe393e51
  "license": "MIT",
  "author": "Bryan Thompson <bryan@triepod.ai>",
  "contributors": [
    "Anthropic, PBC (original MCP Inspector)"
  ],
  "homepage": "https://github.com/triepod-ai/inspector-assessment",
  "bugs": "https://github.com/triepod-ai/inspector-assessment/issues",
  "repository": {
    "type": "git",
    "url": "https://github.com/triepod-ai/inspector-assessment.git"
  },
  "keywords": [
    "mcp",
    "model-context-protocol",
    "inspector",
    "assessment",
    "security",
    "testing",
    "validation"
  ],
  "type": "module",
  "bin": {
    "mcp-inspector-assess": "cli/build/cli.js",
    "mcp-assess-full": "cli/build/assess-full.js",
    "mcp-assess-security": "cli/build/assess-security.js"
  },
  "files": [
    "client/bin",
    "client/dist",
    "client/lib",
    "server/build",
    "cli/build"
  ],
  "workspaces": [
    "client",
    "server",
    "cli"
  ],
  "scripts": {
    "build": "npm run build-server && npm run build-client && npm run build-cli",
    "build-server": "cd server && npm run build",
    "build-client": "cd client && npm run build",
    "build-cli": "cd cli && npm run build",
    "clean": "rimraf ./node_modules ./client/node_modules ./cli/node_modules ./build ./client/dist ./server/build ./cli/build ./package-lock.json && npm install",
    "dev": "node client/bin/start.js --dev",
    "dev:windows": "node client/bin/start.js --dev",
    "kill": "node scripts/kill-server.js",
    "restart": "npm run kill && npm run dev",
    "assess": "tsx --tsconfig client/tsconfig.app.json scripts/run-security-assessment.ts",
    "assess:full": "tsx --tsconfig client/tsconfig.app.json scripts/run-full-assessment.ts",
    "dev:sdk": "npm run link:sdk && concurrently \"npm run dev\" \"cd sdk && npm run build:esm:w\"",
    "link:sdk": "(test -d sdk || ln -sf ${MCP_SDK:-$PWD/../typescript-sdk} sdk) && (cd sdk && npm link && (test -d node_modules || npm i)) && npm link @modelcontextprotocol/sdk",
    "unlink:sdk": "(cd sdk && npm unlink -g) && rm sdk && npm unlink @modelcontextprotocol/sdk",
    "start": "node client/bin/start.js",
    "start-server": "cd server && npm run start",
    "start-client": "cd client && npm run preview",
    "test": "npm run prettier-check && cd client && npm test",
    "test-cli": "cd cli && npm run test",
    "test:e2e": "MCP_AUTO_OPEN_ENABLED=false npm run test:e2e --workspace=client",
    "test:mcp": "ts-node mcp-test-harness.ts --url http://localhost:3000 --token $MCP_TOKEN --badToken $MCP_BAD_TOKEN --protocol 2025-06-18 --fuzz 500",
    "prettier-fix": "prettier --write .",
    "prettier-check": "prettier --check .",
    "lint": "prettier --check . && cd client && npm run lint",
    "prepare": "husky && npm run build",
    "publish-all": "npm publish --workspaces --access public && npm publish --access public",
    "update-version": "node scripts/update-version.js",
    "check-version": "node scripts/check-version-consistency.js"
  },
  "publishConfig": {
    "access": "public"
  },
  "dependencies": {
<<<<<<< HEAD
    "@bryan-thompson/inspector-assessment-cli": "^1.7.1",
    "@bryan-thompson/inspector-assessment-client": "^1.7.1",
    "@bryan-thompson/inspector-assessment-server": "^1.7.1",
    "@modelcontextprotocol/sdk": "^1.23.0",
=======
    "@modelcontextprotocol/inspector-cli": "^0.18.0",
    "@modelcontextprotocol/inspector-client": "^0.18.0",
    "@modelcontextprotocol/inspector-server": "^0.18.0",
    "@modelcontextprotocol/sdk": "^1.24.3",
>>>>>>> fe393e51
    "concurrently": "^9.2.0",
    "node-fetch": "^3.3.2",
    "open": "^10.2.0",
    "p-limit": "^7.2.0",
    "shell-quote": "^1.8.3",
    "spawn-rx": "^5.1.2",
    "ts-node": "^10.9.2",
    "zod": "^3.25.76"
  },
  "devDependencies": {
    "@playwright/test": "^1.54.1",
    "@types/jest": "^29.5.14",
    "@types/node": "^22.17.0",
    "@types/shell-quote": "^1.7.5",
    "ajv": "^8.17.1",
    "husky": "^9.1.7",
    "jest-fixed-jsdom": "^0.0.9",
    "lint-staged": "^16.1.5",
    "playwright": "^1.56.1",
    "prettier": "^3.7.1",
    "rimraf": "^6.0.1",
    "typescript": "^5.4.2"
  },
  "overrides": {
    "get-intrinsic": "1.3.0"
  },
  "engines": {
    "node": ">=22.7.5"
  },
  "lint-staged": {
    "**/*.{js,ts,jsx,tsx,json,md}": [
      "prettier --write"
    ]
  }
}<|MERGE_RESOLUTION|>--- conflicted
+++ resolved
@@ -1,13 +1,7 @@
 {
-<<<<<<< HEAD
   "name": "@bryan-thompson/inspector-assessment",
   "version": "1.7.2",
   "description": "Enhanced MCP Inspector with comprehensive assessment capabilities for server validation",
-=======
-  "name": "@modelcontextprotocol/inspector",
-  "version": "0.18.0",
-  "description": "Model Context Protocol inspector",
->>>>>>> fe393e51
   "license": "MIT",
   "author": "Bryan Thompson <bryan@triepod.ai>",
   "contributors": [
@@ -80,17 +74,10 @@
     "access": "public"
   },
   "dependencies": {
-<<<<<<< HEAD
     "@bryan-thompson/inspector-assessment-cli": "^1.7.1",
     "@bryan-thompson/inspector-assessment-client": "^1.7.1",
     "@bryan-thompson/inspector-assessment-server": "^1.7.1",
-    "@modelcontextprotocol/sdk": "^1.23.0",
-=======
-    "@modelcontextprotocol/inspector-cli": "^0.18.0",
-    "@modelcontextprotocol/inspector-client": "^0.18.0",
-    "@modelcontextprotocol/inspector-server": "^0.18.0",
     "@modelcontextprotocol/sdk": "^1.24.3",
->>>>>>> fe393e51
     "concurrently": "^9.2.0",
     "node-fetch": "^3.3.2",
     "open": "^10.2.0",
