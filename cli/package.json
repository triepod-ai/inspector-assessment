--- conflicted
+++ resolved
@@ -1,13 +1,7 @@
 {
-<<<<<<< HEAD
   "name": "@bryan-thompson/inspector-assessment-cli",
   "version": "1.4.0",
   "description": "CLI for the Enhanced MCP Inspector with assessment capabilities",
-=======
-  "name": "@modelcontextprotocol/inspector-cli",
-  "version": "0.17.5",
-  "description": "CLI for the Model Context Protocol inspector",
->>>>>>> 976d77f0
   "license": "MIT",
   "author": "Bryan Thompson <bryan@triepod.ai>",
   "contributors": [
@@ -40,11 +34,7 @@
   },
   "devDependencies": {},
   "dependencies": {
-<<<<<<< HEAD
-    "@modelcontextprotocol/sdk": "^1.18.0",
-=======
-    "@modelcontextprotocol/sdk": "^1.20.1",
->>>>>>> 976d77f0
+    "@modelcontextprotocol/sdk": "^1.23.0",
     "commander": "^13.1.0",
     "spawn-rx": "^5.1.2"
   }
