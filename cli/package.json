--- conflicted
+++ resolved
@@ -1,13 +1,7 @@
 {
-<<<<<<< HEAD
   "name": "@bryan-thompson/inspector-assessment-cli",
   "version": "1.7.2",
   "description": "CLI for the Enhanced MCP Inspector with assessment capabilities",
-=======
-  "name": "@modelcontextprotocol/inspector-cli",
-  "version": "0.18.0",
-  "description": "CLI for the Model Context Protocol inspector",
->>>>>>> fe393e51
   "license": "MIT",
   "author": "Bryan Thompson <bryan@triepod.ai>",
   "contributors": [
@@ -42,12 +36,8 @@
   },
   "devDependencies": {},
   "dependencies": {
-<<<<<<< HEAD
     "@bryan-thompson/inspector-assessment-client": "^1.5.0",
-    "@modelcontextprotocol/sdk": "^1.23.0",
-=======
     "@modelcontextprotocol/sdk": "^1.24.3",
->>>>>>> fe393e51
     "commander": "^13.1.0",
     "spawn-rx": "^5.1.2",
     "zod": "^3.25.76"
