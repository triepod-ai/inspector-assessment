<<<<<<< HEAD
# MCP Inspector Development Guide

## Quick Reference

- **Full Documentation**: See [README.md](README.md) for features and usage
- **Timeline & Status**: See [PROJECT_STATUS.md](PROJECT_STATUS.md) for recent changes and development history
- **Build Commands**: Listed below for quick access

## Build Commands

- Build all: `npm run build`
- Build client: `npm run build-client`
- Build server: `npm run build-server`
- Development mode: `npm run dev` (use `npm run dev:windows` on Windows)
- Format code: `npm run prettier-fix`
- Client lint: `cd client && npm run lint`
- Run tests: `npm test` (464 passing, 100% pass rate)
- Run assessment tests: `npm test -- assessment` (208 assessment module tests)

## Code Style Guidelines

- Use TypeScript with proper type annotations
- Follow React functional component patterns with hooks
- Use ES modules (import/export) not CommonJS
- Use Prettier for formatting (auto-formatted on commit)
- Follow existing naming conventions:
  - camelCase for variables and functions
  - PascalCase for component names and types
  - kebab-case for file names
- Use async/await for asynchronous operations
- Implement proper error handling with try/catch blocks
- Use Tailwind CSS for styling in the client
- Keep components small and focused on a single responsibility

## Project Organization

The project is organized as a monorepo with workspaces:

- `client/`: React frontend with Vite, TypeScript and Tailwind
- `server/`: Express backend with TypeScript
- `cli/`: Command-line interface for testing and invoking MCP server methods directly

## CLI Security Assessment Runner

Run security assessments from the command line without the web UI:

```bash
# Test all tools on a server
npm run assess -- --server <server-name> --config <path-to-config.json>

# Test specific tool
npm run assess -- --server <server-name> --config <config.json> --tool <tool-name>
```

**Config File Format** (HTTP transport):

```json
{
  "transport": "http",
  "url": "http://localhost:10900/mcp"
}
```

**Config File Format** (STDIO transport):

```json
{
  "command": "python3",
  "args": ["server.py"],
  "env": {}
}
```

**Features:**

- ✅ No modifications to core assessment modules (preserves upstream sync compatibility)
- ✅ Supports stdio, HTTP, and SSE transports
- ✅ Test all tools or specific tool
- ✅ JSON output to `/tmp/inspector-assessment-{serverName}.json`
- ✅ Exit code 0 for safe, 1 for vulnerabilities (perfect for CI/CD)

**Implementation:** `scripts/run-security-assessment.ts`

## Vulnerability Testbed Validation

The inspector includes comprehensive validation using the broken-mcp/fixed-mcp vulnerability testbed servers.

**Purpose**: Validate pure behavior-based detection logic with ground-truth labeled tools (vulnerable vs safe).

**Quick Usage**:

```bash
# Run assessment against testbed (pure behavior detection)
npm run assess -- --server broken-mcp --config /tmp/broken-mcp-config.json

# Expected results:
# - 374 tests executed
# - 20 vulnerabilities detected
# - 0 false positives on 6 safe tools (100% precision)
```

**Testbed Config** (`/tmp/broken-mcp-config.json`):

```json
{
  "transport": "http",
  "url": "http://localhost:10900/mcp"
}
```

**Validation Status**:

- ✅ Pure Behavior Detection: 100% precision (0 false positives on 6 safe tools)
- ✅ 20 vulnerabilities detected across 10 vulnerable tools
- ✅ Bugs found and fixed during validation (SAFE_STORAGE category, bidirectional reflection patterns)
- ✅ Ready for production MCP server assessments

**When to Use Testbed**:

1. **Before Inspector Changes**: Run baseline assessment to record current behavior
2. **After Inspector Changes**: Verify 0 false positives remain (100% precision)
3. **Before Release**: Full validation on testbed
4. **CI/CD Pipeline**: Automated regression testing

**Key Insight**: Testbed tools include `vulnerable: true/false` flags for **human visual inspection only**. The inspector completely ignores these flags and uses pure behavior detection. This proves the inspector works correctly on real-world servers that don't have security metadata.

**Validation Commands**:

```bash
# Verify zero false positives (critical metric)
cat /tmp/inspector-assessment-broken-mcp.json | \
  jq '[.security.promptInjectionTests[] | select(.toolName | startswith("safe_")) | select(.vulnerable == true)] | length'
# Expected: 0

# Check total vulnerabilities detected
cat /tmp/inspector-assessment-broken-mcp.json | jq '.security.vulnerabilities | length'
# Expected: 20

# Compare before/after changes
diff <(cat /tmp/baseline.json | jq '.security.vulnerabilities | length') \
     <(cat /tmp/after.json | jq '.security.vulnerabilities | length')
```

**Acceptance Criteria for Changes**:

- ✅ False positives: 0/6 safe tools
- ✅ Precision: 100%
- ✅ Vulnerabilities detected ≥ previous version
- ✅ No regressions in detection logic

**Detailed Documentation**: See [docs/mcp_vulnerability_testbed.md](docs/mcp_vulnerability_testbed.md) for:

- Complete validation results
- Bugs found and fixed during validation
- Detection architecture explanation
- Testbed configuration and usage
- CI/CD integration examples
- Performance benchmarks

## Assessment Result Analysis

Every assessment run automatically saves results to `/tmp/inspector-assessment-{serverName}.json` for fast CLI-based analysis.

**Quick Troubleshooting Commands:**

```bash
# View full assessment
cat /tmp/inspector-assessment-memory-mcp.json | jq

# Check functionality results
cat /tmp/inspector-assessment-memory-mcp.json | jq '.functionality'

# List broken tools
cat /tmp/inspector-assessment-memory-mcp.json | jq '.functionality.brokenTools[]'

# Get specific tool details
cat /tmp/inspector-assessment-memory-mcp.json | jq '.functionality.enhancedResults[] | select(.toolName == "tool_name")'

# See all tools and their status
cat /tmp/inspector-assessment-memory-mcp.json | jq '.functionality.enhancedResults[] | {tool: .toolName, status: .overallStatus}'

# Get security vulnerabilities
cat /tmp/inspector-assessment-memory-mcp.json | jq '.security.vulnerabilities'

# Check error handling metrics
cat /tmp/inspector-assessment-memory-mcp.json | jq '.errorHandling.metrics'
```

## Feature Documentation

For detailed documentation on specific features, see:

- **Reviewer Quick Start**: [docs/REVIEWER_QUICK_START.md](docs/REVIEWER_QUICK_START.md) - Fast-track guide for MCP directory reviewers (60-second screening + 5-minute detailed review)
- **Assessment Methodology**: [docs/ASSESSMENT_METHODOLOGY.md](docs/ASSESSMENT_METHODOLOGY.md)
- **Functionality Testing**: [README.md](README.md#2-optimized-progressive-complexity-testing) - Multi-scenario validation, progressive complexity
- **Security Assessment**: [README.md](README.md#4-context-aware-security-assessment-with-zero-false-positives) - Domain-specific patterns, zero false positives
- **Error Handling**: [README.md](README.md#assessment-categories) - MCP protocol compliance, validation quality
- **MCP Spec Compliance**: See PROJECT_STATUS.md timeline for latest enhancements
- **Recent Changes**: [PROJECT_STATUS.md](PROJECT_STATUS.md#development-timeline---october-2025)

## Key Technical Implementations

**Assessment Architecture:**

- `client/src/services/assessment/TestScenarioEngine.ts` - Multi-scenario testing orchestration
- `client/src/services/assessment/ResponseValidator.ts` - Business logic error detection
- `client/src/services/assessment/TestDataGenerator.ts` - Context-aware test data
- `client/src/services/assessment/modules/SecurityAssessor.ts` - Domain-specific security testing
- `client/src/services/assessment/modules/ErrorHandlingAssessor.ts` - MCP protocol compliance
- `client/src/services/assessment/modules/MCPSpecComplianceAssessor.ts` - Hybrid protocol checks

**UI Components:**

- `client/src/components/AssessmentTab.tsx` - Main assessment interface
- `client/src/components/ExtendedAssessmentCategories.tsx` - Assessment results display
- `client/src/components/ui/tool-selector.tsx` - Multi-select tool picker for error handling

**Testing:**

- `client/src/services/__tests__/` - 464 total tests (100% passing)
- `client/src/services/assessment/__tests__/` - 208 assessment module tests

## Development Workflow

1. **Make changes** to source files
2. **Run tests** to ensure nothing broke: `npm test`
3. **Build** the project: `npm run build`
4. **Format code** (optional, auto-formatted on commit): `npm run prettier-fix`
5. **Test in dev mode**: `npm run dev` (opens http://localhost:6274)
6. **Commit changes** with descriptive message

## PROJECT_STATUS.md Maintenance & Archival

**Important**: When adding new timeline entries to PROJECT_STATUS.md, follow the archival procedure to keep the file manageable.

### Timeline Entry Guidelines

- **Format**: Reverse chronological order (newest entries at top)
- **Date Format**: `**2025-10-12**: Title - Description`
- **Location**: Add new entries at the top of "Development Timeline - October 2025" section
- **Structure**: Use consistent emoji indicators (✅ for completed, 🎯 for result, 📊 for impact, etc.)

### Archival Procedure (7-Day Rule)

**When to Archive**: After adding entries for a new day, check if there are entries older than 7 days.

**Steps**:

1. **Identify entries to archive**: Timeline entries from 8+ days ago

   ```bash
   grep -n "^\*\*2025-" /home/bryan/inspector/PROJECT_STATUS.md | head -15
   ```

2. **Extract entries with full detail sections**:
   - Find line boundaries: Summary entries end, detailed sections begin with `### 2025-`
   - Example: Lines 254-1015 contained Oct 7-9 summary + detailed sections

   ```bash
   grep -n "^### 2025-" /home/bryan/inspector/PROJECT_STATUS.md
   ```

3. **Append to PROJECT_STATUS_ARCHIVE.md**:
   - Extract entries: `sed -n 'START,ENDp' PROJECT_STATUS.md > /tmp/archived.txt`
   - Append to archive: `cat /tmp/archived.txt >> PROJECT_STATUS_ARCHIVE.md`

4. **Remove from PROJECT_STATUS.md**:

   ```bash
   sed -i 'START,ENDd' /home/bryan/inspector/PROJECT_STATUS.md
   ```

5. **Update archive note** (if first time archiving):
   - Add section after last Oct 10+ entry:

   ```markdown
   ---
   
   ## 📁 Older Timeline Entries
   
   **Note**: Timeline entries older than 7 days have been moved to [PROJECT_STATUS_ARCHIVE.md](PROJECT_STATUS_ARCHIVE.md) to keep this file focused on recent development.
   
   **Archive Policy**: Entries are automatically archived after 7 days to maintain readability and performance.
   
   **How to View Archived Entries**: See [PROJECT_STATUS_ARCHIVE.md](PROJECT_STATUS_ARCHIVE.md) for detailed entries from [date range] and earlier development history.
   
   ---
   ```

### Example Archival Session

```bash
# 1. Find boundaries
grep -n "^\*\*2025-10-09\|^\*\*2025-10-08\|^\*\*2025-10-07" PROJECT_STATUS.md
# Output: 254:**2025-10-09, 263:**2025-10-09, etc.

grep -n "^### 2025-10-09\|^### 2025-10-08\|^### 2025-10-07" PROJECT_STATUS.md
# Output: 288:### 2025-10-09, 424:### 2025-10-09, etc.

# 2. Extract (from first summary to last detailed section)
sed -n '254,1015p' PROJECT_STATUS.md > /tmp/archived.txt

# 3. Append to archive (add header first if new)
cat /tmp/archived.txt >> PROJECT_STATUS_ARCHIVE.md

# 4. Remove from main file
sed -i '254,1015d' PROJECT_STATUS.md

# 5. Verify
wc -l PROJECT_STATUS.md PROJECT_STATUS_ARCHIVE.md
```

### Archive File Structure

**PROJECT_STATUS_ARCHIVE.md** format:

```markdown
# Project Status Archive: MCP Inspector

This file contains archived project timeline entries from earlier development phases.

**Archive Policy**: Entries older than 7 days are moved here.

**Archived Date**: 2025-10-12

---

## Development Timeline - October 2025 (Oct 7-9)

[Summary entries]

---

[Detailed sections]
```

### Benefits

- **Performance**: Keeps main file under 2000 lines (readable in Claude)
- **Focus**: Recent entries remain visible and actionable
- **History**: Complete development history preserved in archive
- **Searchability**: Clear links between main and archive files

**Note**: Always add new timeline entries BEFORE performing archival. Archival is a maintenance task, not a development task.

## npm Package Publishing & Maintenance

**Package**: `@bryan-thompson/inspector-assessment`
**Current Version**: 1.0.1
**Published**: 2025-10-11 (v1.0.0), 2025-10-11 (v1.0.1)
**Registry**: https://www.npmjs.com/package/@bryan-thompson/inspector-assessment

### Quick Publish Workflow

When making changes that should be published to npm:

```bash
# 1. Update version (semantic versioning)
npm version patch   # Bug fixes: 1.0.0 -> 1.0.1
npm version minor   # New features: 1.0.0 -> 1.1.0
npm version major   # Breaking changes: 1.0.0 -> 2.0.0

# 2. Update CHANGELOG.md with changes

# 3. Build and format
npm run build
npm run prettier-fix

# 4. Publish all packages (workspaces + root)
npm run publish-all
# This runs: npm publish --workspaces --access public && npm publish --access public

# 5. Test the published package
bunx @bryan-thompson/inspector-assessment

# 6. Commit and tag
git add .
git commit -m "chore: release v1.0.x"
git tag v1.0.x
git push origin main --tags
```

### Publishing Commands Reference

**Publish all packages** (recommended - publishes workspaces first, then root):

```bash
npm run publish-all
```

**Publish workspaces only**:

```bash
npm publish --workspaces --access public
```

**Publish root package only**:

```bash
npm publish --access public
```

**Check what will be published**:

```bash
npm pack
tar -tzf bryan-thompson-inspector-assessment-1.0.0.tgz
```

### Version Numbering Guide

Follow [Semantic Versioning](https://semver.org/):

- **Patch** (1.0.0 → 1.0.1): Bug fixes, no new features, backward compatible
  - Security vulnerability fixes
  - Test expectation updates
  - Documentation corrections
  - Build script improvements

- **Minor** (1.0.0 → 1.1.0): New features, backward compatible
  - New assessment capabilities
  - Additional test scenarios
  - Performance improvements
  - New CLI options

- **Major** (1.0.0 → 2.0.0): Breaking changes
  - Changed API interfaces
  - Removed features
  - Changed command-line arguments
  - Modified assessment output format

### Package Structure

The npm package consists of 4 published packages:

1. **@bryan-thompson/inspector-assessment** (root) - Meta-package with CLI entry point
2. **@bryan-thompson/inspector-assessment-client** - React web interface
3. **@bryan-thompson/inspector-assessment-server** - Express backend
4. **@bryan-thompson/inspector-assessment-cli** - CLI tools

All four must be published for the package to work correctly.

### Testing Published Package

```bash
# Test with bunx (no install, fastest)
bunx @bryan-thompson/inspector-assessment

# Test with npx
npx @bryan-thompson/inspector-assessment

# Test global install
npm install -g @bryan-thompson/inspector-assessment
mcp-inspector-assess --help
npm uninstall -g @bryan-thompson/inspector-assessment
```

### Known Issues

- **24 test failures**: Test expectation mismatches from security enhancements (non-blocking)
  - Tests expect "FAIL" but get "PASS" due to improved detection
  - Update test expectations in future release
  - Does not affect functionality

### Important Notes

- **Always publish workspaces first**: The root package depends on workspace packages being available on npm
- **Update CHANGELOG.md**: Document all changes before publishing
- **Test locally first**: Use `npm pack` and test the tarball before publishing
- **Format code**: Run `npm run prettier-fix` before publishing to avoid format issues
- **Git tags**: Create git tags for each release for version tracking
- **Node version**: Package requires Node >=22.7.5 (currently using v18.19.0 with warnings)

### Complete Publishing Checklist

- [ ] Make and test changes locally (`npm run dev`)
- [ ] Run tests (`npm test`)
- [ ] Update version (`npm version [patch|minor|major]`)
- [ ] Update CHANGELOG.md with changes
- [ ] Build project (`npm run build`)
- [ ] Format code (`npm run prettier-fix`)
- [ ] Publish packages (`npm run publish-all`)
- [ ] Test published package (`bunx @bryan-thompson/inspector-assessment`)
- [ ] Commit changes (`git commit -am "chore: release vX.Y.Z"`)
- [ ] Create git tag (`git tag vX.Y.Z`)
- [ ] Push to GitHub (`git push origin main --tags`)
- [ ] Update PROJECT_STATUS.md with release notes

### Future Migration Path

If Anthropic adopts this package, it can be migrated to `@modelcontextprotocol/inspector-assessment`:

1. Update all package.json names
2. Publish to new namespace
3. Deprecate old packages with migration notice

See [PUBLISHING_GUIDE.md](PUBLISHING_GUIDE.md) for detailed publishing documentation.

## Upstream Sync Status

- **Current Version**: 0.17.0
- **Last Sync**: 2025-10-04 (121 commits from v0.17.0)
- **Fork**: triepod-ai/inspector-assessment
- **Upstream**: modelcontextprotocol/inspector
- See [PROJECT_STATUS.md](PROJECT_STATUS.md) for sync history
=======
@./AGENTS.md
>>>>>>> 976d77f0
<|MERGE_RESOLUTION|>--- conflicted
+++ resolved
@@ -1,4 +1,3 @@
-<<<<<<< HEAD
 # MCP Inspector Development Guide
 
 ## Quick Reference
@@ -499,11 +498,9 @@
 
 ## Upstream Sync Status
 
-- **Current Version**: 0.17.0
-- **Last Sync**: 2025-10-04 (121 commits from v0.17.0)
+- **Current Version**: 0.17.5
+- **Last Sync**: 2025-12-07 (270+ commits from v0.17.0, synced to v0.17.5)
 - **Fork**: triepod-ai/inspector-assessment
 - **Upstream**: modelcontextprotocol/inspector
 - See [PROJECT_STATUS.md](PROJECT_STATUS.md) for sync history
-=======
-@./AGENTS.md
->>>>>>> 976d77f0
+- **Note**: Upstream created [AGENTS.md](AGENTS.md) for basic development guide