--- conflicted
+++ resolved
@@ -145,8 +145,6 @@
     return window.location.origin + "/oauth/callback/debug";
   }
 
-<<<<<<< HEAD
-=======
   get redirect_uris() {
     // Normally register both redirect URIs to support both normal and debug flows
     // In debug subclass, redirectUrl may be the same as debugRedirectUrl, so remove duplicates
@@ -154,15 +152,10 @@
     return [...new Set([this.redirectUrl, this.debugRedirectUrl])];
   }
 
->>>>>>> 976d77f0
   get clientMetadata(): OAuthClientMetadata {
     // Register both redirect URIs to support both normal and debug flows
     return {
-<<<<<<< HEAD
-      redirect_uris: [this.redirectUrl, this.debugRedirectUrl],
-=======
       redirect_uris: this.redirect_uris,
->>>>>>> 976d77f0
       token_endpoint_auth_method: "none",
       grant_types: ["authorization_code", "refresh_token"],
       response_types: ["code"],
