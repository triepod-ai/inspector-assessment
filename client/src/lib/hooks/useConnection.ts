import { Client } from "@modelcontextprotocol/sdk/client/index.js";
import {
  SSEClientTransport,
  SseError,
  SSEClientTransportOptions,
} from "@modelcontextprotocol/sdk/client/sse.js";
import {
  StreamableHTTPClientTransport,
  StreamableHTTPClientTransportOptions,
} from "@modelcontextprotocol/sdk/client/streamableHttp.js";
import {
  ClientNotification,
  ClientRequest,
  CreateMessageRequestSchema,
  ListRootsRequestSchema,
  ResourceUpdatedNotificationSchema,
  LoggingMessageNotificationSchema,
  Request,
  Result,
  ServerCapabilities,
  PromptReference,
  ResourceReference,
  McpError,
  CompleteResultSchema,
  ErrorCode,
  CancelledNotificationSchema,
  ResourceListChangedNotificationSchema,
  ToolListChangedNotificationSchema,
  PromptListChangedNotificationSchema,
  Progress,
  LoggingLevel,
  ElicitRequestSchema,
  Implementation,
} from "@modelcontextprotocol/sdk/types.js";
import { RequestOptions } from "@modelcontextprotocol/sdk/shared/protocol.js";
import { useEffect, useState } from "react";
import { useToast } from "@/lib/hooks/useToast";
import { z } from "zod";
import { ConnectionStatus, CLIENT_IDENTITY } from "../constants";
import { Notification } from "../notificationTypes";
import {
  auth,
  discoverOAuthProtectedResourceMetadata,
} from "@modelcontextprotocol/sdk/client/auth.js";
import {
  clearClientInformationFromSessionStorage,
  InspectorOAuthClientProvider,
  saveClientInformationToSessionStorage,
  saveScopeToSessionStorage,
  clearScopeFromSessionStorage,
  discoverScopes,
} from "../auth";
import {
  getMCPProxyAddress,
  getMCPServerRequestMaxTotalTimeout,
  resetRequestTimeoutOnProgress,
  getMCPProxyAuthToken,
} from "@/utils/configUtils";
import { getMCPServerRequestTimeout } from "@/utils/configUtils";
import { InspectorConfig } from "../configurationTypes";
import { Transport } from "@modelcontextprotocol/sdk/shared/transport.js";
import { CustomHeaders } from "../types/customHeaders";
import { resolveRefsInMessage } from "@/utils/schemaUtils";

interface UseConnectionOptions {
  transportType: "stdio" | "sse" | "streamable-http";
  command: string;
  args: string;
  sseUrl: string;
  env: Record<string, string>;
  // Custom headers support
  customHeaders?: CustomHeaders;
  oauthClientId?: string;
  oauthClientSecret?: string;
  oauthScope?: string;
  config: InspectorConfig;
  connectionType?: "direct" | "proxy";
  onNotification?: (notification: Notification) => void;
  onStdErrNotification?: (notification: Notification) => void;
  // eslint-disable-next-line @typescript-eslint/no-explicit-any
  onPendingRequest?: (request: any, resolve: any, reject: any) => void;
  // eslint-disable-next-line @typescript-eslint/no-explicit-any
  onElicitationRequest?: (request: any, resolve: any) => void;
  // eslint-disable-next-line @typescript-eslint/no-explicit-any
  getRoots?: () => any[];
  defaultLoggingLevel?: LoggingLevel;
<<<<<<< HEAD
  serverImplementation?: Implementation;
=======
  metadata?: Record<string, string>;
>>>>>>> dff91a86
}

export function useConnection({
  transportType,
  command,
  args,
  sseUrl,
  env,
  customHeaders,
  oauthClientId,
  oauthClientSecret,
  oauthScope,
  config,
  connectionType = "proxy",
  onNotification,
  onPendingRequest,
  onElicitationRequest,
  getRoots,
  defaultLoggingLevel,
  metadata = {},
}: UseConnectionOptions) {
  const [connectionStatus, setConnectionStatus] =
    useState<ConnectionStatus>("disconnected");
  const { toast } = useToast();
  const [serverCapabilities, setServerCapabilities] =
    useState<ServerCapabilities | null>(null);
  const [mcpClient, setMcpClient] = useState<Client | null>(null);
  const [clientTransport, setClientTransport] = useState<Transport | null>(
    null,
  );
  const [requestHistory, setRequestHistory] = useState<
    { request: string; response?: string }[]
  >([]);
  const [completionsSupported, setCompletionsSupported] = useState(false);
  const [mcpSessionId, setMcpSessionId] = useState<string | null>(null);
  const [mcpProtocolVersion, setMcpProtocolVersion] = useState<string | null>(
    null,
  );
  const [serverImplementation, setServerImplementation] =
    useState<Implementation | null>(null);

  useEffect(() => {
    if (!oauthClientId) {
      clearClientInformationFromSessionStorage({
        serverUrl: sseUrl,
        isPreregistered: true,
      });
      return;
    }

    const clientInformation: { client_id: string; client_secret?: string } = {
      client_id: oauthClientId,
    };

    if (oauthClientSecret) {
      clientInformation.client_secret = oauthClientSecret;
    }

    saveClientInformationToSessionStorage({
      serverUrl: sseUrl,
      clientInformation,
      isPreregistered: true,
    });
  }, [oauthClientId, oauthClientSecret, sseUrl]);

  useEffect(() => {
    if (!oauthScope) {
      clearScopeFromSessionStorage(sseUrl);
      return;
    }

    saveScopeToSessionStorage(sseUrl, oauthScope);
  }, [oauthScope, sseUrl]);

  const pushHistory = (request: object, response?: object) => {
    setRequestHistory((prev) => [
      ...prev,
      {
        request: JSON.stringify(request),
        response: response !== undefined ? JSON.stringify(response) : undefined,
      },
    ]);
  };

  const makeRequest = async <T extends z.ZodType>(
    request: ClientRequest,
    schema: T,
    options?: RequestOptions & { suppressToast?: boolean },
  ): Promise<z.output<T>> => {
    if (!mcpClient) {
      throw new Error("MCP client not connected");
    }
    try {
      const abortController = new AbortController();

      // Add metadata to the request if available, but skip for tool calls
      // as they handle metadata merging separately
      const shouldAddGeneralMetadata =
        request.method !== "tools/call" && Object.keys(metadata).length > 0;
      const requestWithMetadata = shouldAddGeneralMetadata
        ? {
            ...request,
            params: {
              ...request.params,
              _meta: metadata,
            },
          }
        : request;

      // prepare MCP Client request options
      const mcpRequestOptions: RequestOptions = {
        signal: options?.signal ?? abortController.signal,
        resetTimeoutOnProgress:
          options?.resetTimeoutOnProgress ??
          resetRequestTimeoutOnProgress(config),
        timeout: options?.timeout ?? getMCPServerRequestTimeout(config),
        maxTotalTimeout:
          options?.maxTotalTimeout ??
          getMCPServerRequestMaxTotalTimeout(config),
      };

      // If progress notifications are enabled, add an onprogress hook to the MCP Client request options
      // This is required by SDK to reset the timeout on progress notifications
      if (mcpRequestOptions.resetTimeoutOnProgress) {
        mcpRequestOptions.onprogress = (params: Progress) => {
          // Add progress notification to `Server Notification` window in the UI
          if (onNotification) {
            onNotification({
              method: "notifications/progress",
              params,
            });
          }
        };
      }

      let response;
      try {
        response = await mcpClient.request(
          requestWithMetadata,
          schema,
          mcpRequestOptions,
        );

        pushHistory(requestWithMetadata, response);
      } catch (error) {
        const errorMessage =
          error instanceof Error ? error.message : String(error);
        pushHistory(requestWithMetadata, { error: errorMessage });
        throw error;
      }

      return response;
    } catch (e: unknown) {
      if (!options?.suppressToast) {
        const errorString = (e as Error).message ?? String(e);
        toast({
          title: "Error",
          description: errorString,
          variant: "destructive",
        });
      }
      throw e;
    }
  };

  const handleCompletion = async (
    ref: ResourceReference | PromptReference,
    argName: string,
    value: string,
    context?: Record<string, string>,
    signal?: AbortSignal,
  ): Promise<string[]> => {
    if (!mcpClient || !completionsSupported) {
      return [];
    }

    const request: ClientRequest = {
      method: "completion/complete",
      params: {
        argument: {
          name: argName,
          value,
        },
        ref,
      },
    };

    if (context) {
      request["params"]["context"] = {
        arguments: context,
      };
    }

    try {
      const response = await makeRequest(request, CompleteResultSchema, {
        signal,
        suppressToast: true,
      });
      return response?.completion.values || [];
    } catch (e: unknown) {
      // Disable completions silently if the server doesn't support them.
      // See https://github.com/modelcontextprotocol/specification/discussions/122
      if (e instanceof McpError && e.code === ErrorCode.MethodNotFound) {
        setCompletionsSupported(false);
        return [];
      }

      // Unexpected errors - show toast and rethrow
      toast({
        title: "Error",
        description: e instanceof Error ? e.message : String(e),
        variant: "destructive",
      });
      throw e;
    }
  };

  const sendNotification = async (notification: ClientNotification) => {
    if (!mcpClient) {
      const error = new Error("MCP client not connected");
      toast({
        title: "Error",
        description: error.message,
        variant: "destructive",
      });
      throw error;
    }

    try {
      await mcpClient.notification(notification);
      // Log successful notifications
      pushHistory(notification);
    } catch (e: unknown) {
      if (e instanceof McpError) {
        // Log MCP protocol errors
        pushHistory(notification, { error: e.message });
      }
      toast({
        title: "Error",
        description: e instanceof Error ? e.message : String(e),
        variant: "destructive",
      });
      throw e;
    }
  };

  const checkProxyHealth = async () => {
    try {
      const proxyHealthUrl = new URL(`${getMCPProxyAddress(config)}/health`);
      const { token: proxyAuthToken, header: proxyAuthTokenHeader } =
        getMCPProxyAuthToken(config);
      const headers: HeadersInit = {};
      if (proxyAuthToken) {
        headers[proxyAuthTokenHeader] = `Bearer ${proxyAuthToken}`;
      }
      const proxyHealthResponse = await fetch(proxyHealthUrl, { headers });
      const proxyHealth = await proxyHealthResponse.json();
      if (proxyHealth?.status !== "ok") {
        throw new Error("MCP Proxy Server is not healthy");
      }
    } catch (e) {
      console.error("Couldn't connect to MCP Proxy Server", e);
      throw e;
    }
  };

  const is401Error = (error: unknown): boolean => {
    return (
      (error instanceof SseError && error.code === 401) ||
      (error instanceof Error && error.message.includes("401")) ||
      (error instanceof Error && error.message.includes("Unauthorized"))
    );
  };

  const isProxyAuthError = (error: unknown): boolean => {
    return (
      error instanceof Error &&
      error.message.includes("Authentication required. Use the session token")
    );
  };

  const handleAuthError = async (error: unknown) => {
    if (is401Error(error)) {
      let scope = oauthScope?.trim();
      if (!scope) {
        // Only discover resource metadata when we need to discover scopes
        let resourceMetadata;
        try {
          resourceMetadata = await discoverOAuthProtectedResourceMetadata(
            new URL("/", sseUrl),
          );
        } catch {
          // Resource metadata is optional, continue without it
        }
        scope = await discoverScopes(sseUrl, resourceMetadata);
      }

      saveScopeToSessionStorage(sseUrl, scope);
      const serverAuthProvider = new InspectorOAuthClientProvider(sseUrl);

      const result = await auth(serverAuthProvider, {
        serverUrl: sseUrl,
        scope,
      });
      return result === "AUTHORIZED";
    }

    return false;
  };

  const captureResponseHeaders = (response: Response): void => {
    const sessionId = response.headers.get("mcp-session-id");
    const protocolVersion = response.headers.get("mcp-protocol-version");
    if (sessionId && sessionId !== mcpSessionId) {
      setMcpSessionId(sessionId);
    }
    if (protocolVersion && protocolVersion !== mcpProtocolVersion) {
      setMcpProtocolVersion(protocolVersion);
    }
  };

  const connect = async (_e?: unknown, retryCount: number = 0) => {
    const clientCapabilities = {
      capabilities: {
        sampling: {},
        elicitation: {},
        roots: {
          listChanged: true,
        },
      },
    };

    const client = new Client<Request, Notification, Result>(
      CLIENT_IDENTITY,
      clientCapabilities,
    );

    // Only check proxy health for proxy connections
    if (connectionType === "proxy") {
      try {
        await checkProxyHealth();
      } catch {
        setConnectionStatus("error-connecting-to-proxy");
        return;
      }
    }

    let lastRequest = "";
    try {
      // Inject auth manually instead of using SSEClientTransport, because we're
      // proxying through the inspector server first.
      const headers: HeadersInit = {};

      // Create an auth provider with the current server URL
      const serverAuthProvider = new InspectorOAuthClientProvider(sseUrl);

      // Use custom headers (migration is handled in App.tsx)
      let finalHeaders: CustomHeaders = customHeaders || [];

      const isEmptyAuthHeader = (header: CustomHeaders[number]) =>
        header.name.trim().toLowerCase() === "authorization" &&
        header.value.trim().toLowerCase() === "bearer";

      // Check for empty Authorization headers and show validation error
      const hasEmptyAuthHeader = finalHeaders.some(
        (header) => header.enabled && isEmptyAuthHeader(header),
      );

      if (hasEmptyAuthHeader) {
        toast({
          title: "Invalid Authorization Header",
          description:
            "Authorization header is enabled but empty. Please add a token or disable the header.",
          variant: "destructive",
        });
      }

      const needsOAuthToken = !finalHeaders.some(
        (header) =>
          header.enabled &&
          header.name.trim().toLowerCase() === "authorization",
      );

      if (needsOAuthToken) {
        const oauthToken = (await serverAuthProvider.tokens())?.access_token;
        if (oauthToken) {
          // Add the OAuth token
          finalHeaders = [
            // Remove any existing Authorization headers with empty tokens
            ...finalHeaders.filter((header) => !isEmptyAuthHeader(header)),
            {
              name: "Authorization",
              value: `Bearer ${oauthToken}`,
              enabled: true,
            },
          ];
        }
      }

      // Process all enabled custom headers
      const customHeaderNames: string[] = [];
      finalHeaders.forEach((header) => {
        if (header.enabled && header.name.trim() && header.value.trim()) {
          const headerName = header.name.trim();
          const headerValue = header.value.trim();

          headers[headerName] = headerValue;

          // Track custom header names for server processing
          if (headerName.toLowerCase() !== "authorization") {
            customHeaderNames.push(headerName);
          }
        }
      });

      // Add custom header names as a special request header for server processing
      if (customHeaderNames.length > 0) {
        headers["x-custom-auth-headers"] = JSON.stringify(customHeaderNames);
      }

      // Create appropriate transport
      let transportOptions:
        | StreamableHTTPClientTransportOptions
        | SSEClientTransportOptions;

      let serverUrl: URL;

      // Determine connection URL based on the connection type
      if (connectionType === "direct" && transportType !== "stdio") {
        // Direct connection - use the provided URL directly (not available for STDIO)
        serverUrl = new URL(sseUrl);

        const requestHeaders = { ...headers };
        if (mcpSessionId) {
          requestHeaders["mcp-session-id"] = mcpSessionId;
        }
        switch (transportType) {
          case "sse":
            requestHeaders["Accept"] = "text/event-stream";
            requestHeaders["content-type"] = "application/json";
            transportOptions = {
              fetch: async (
                url: string | URL | globalThis.Request,
                init?: RequestInit,
              ) => {
                const response = await fetch(url, {
                  ...init,
                  headers: requestHeaders,
                });

                // Capture protocol-related headers from response
                captureResponseHeaders(response);
                return response;
              },
              requestInit: {
                headers: requestHeaders,
              },
            };
            break;

          case "streamable-http":
            transportOptions = {
              fetch: async (
                url: string | URL | globalThis.Request,
                init?: RequestInit,
              ) => {
                requestHeaders["Accept"] =
                  "text/event-stream, application/json";
                requestHeaders["Content-Type"] = "application/json";
                const response = await fetch(url, {
                  headers: requestHeaders,
                  ...init,
                });

                // Capture protocol-related headers from response
                captureResponseHeaders(response);

                return response;
              },
              requestInit: {
                headers: requestHeaders,
              },
              // TODO these should be configurable...
              reconnectionOptions: {
                maxReconnectionDelay: 30000,
                initialReconnectionDelay: 1000,
                reconnectionDelayGrowFactor: 1.5,
                maxRetries: 2,
              },
            };
            break;
        }
      } else {
        // Proxy connection (default behavior)
        // Add proxy authentication headers for proxy connections only
        const { token: proxyAuthToken, header: proxyAuthTokenHeader } =
          getMCPProxyAuthToken(config);
        const proxyHeaders: HeadersInit = {};
        if (proxyAuthToken) {
          proxyHeaders[proxyAuthTokenHeader] = `Bearer ${proxyAuthToken}`;
        }

        let mcpProxyServerUrl;
        switch (transportType) {
          case "stdio": {
            mcpProxyServerUrl = new URL(`${getMCPProxyAddress(config)}/stdio`);
            mcpProxyServerUrl.searchParams.append("command", command);
            mcpProxyServerUrl.searchParams.append("args", args);
            mcpProxyServerUrl.searchParams.append("env", JSON.stringify(env));

            const proxyFullAddress = config.MCP_PROXY_FULL_ADDRESS
              .value as string;
            if (proxyFullAddress) {
              mcpProxyServerUrl.searchParams.append(
                "proxyFullAddress",
                proxyFullAddress,
              );
            }
            transportOptions = {
              authProvider: serverAuthProvider,
              eventSourceInit: {
                fetch: (
                  url: string | URL | globalThis.Request,
                  init?: RequestInit,
                ) =>
                  fetch(url, {
                    ...init,
                    headers: { ...headers, ...proxyHeaders },
                  }),
              },
              requestInit: {
                headers: { ...headers, ...proxyHeaders },
              },
            };
            break;
          }

          case "sse": {
            mcpProxyServerUrl = new URL(`${getMCPProxyAddress(config)}/sse`);
            mcpProxyServerUrl.searchParams.append("url", sseUrl);

            const proxyFullAddressSSE = config.MCP_PROXY_FULL_ADDRESS
              .value as string;
            if (proxyFullAddressSSE) {
              mcpProxyServerUrl.searchParams.append(
                "proxyFullAddress",
                proxyFullAddressSSE,
              );
            }
            transportOptions = {
              eventSourceInit: {
                fetch: (
                  url: string | URL | globalThis.Request,
                  init?: RequestInit,
                ) =>
                  fetch(url, {
                    ...init,
                    headers: { ...headers, ...proxyHeaders },
                  }),
              },
              requestInit: {
                headers: { ...headers, ...proxyHeaders },
              },
            };
            break;
          }

          case "streamable-http":
            mcpProxyServerUrl = new URL(`${getMCPProxyAddress(config)}/mcp`);
            mcpProxyServerUrl.searchParams.append("url", sseUrl);
            transportOptions = {
              eventSourceInit: {
                fetch: (
                  url: string | URL | globalThis.Request,
                  init?: RequestInit,
                ) =>
                  fetch(url, {
                    ...init,
                    headers: { ...headers, ...proxyHeaders },
                  }),
              },
              requestInit: {
                headers: { ...headers, ...proxyHeaders },
              },
              // TODO these should be configurable...
              reconnectionOptions: {
                maxReconnectionDelay: 30000,
                initialReconnectionDelay: 1000,
                reconnectionDelayGrowFactor: 1.5,
                maxRetries: 2,
              },
            };
            break;
        }
        serverUrl = mcpProxyServerUrl as URL;
        serverUrl.searchParams.append("transportType", transportType);
      }

      if (onNotification) {
        [
          CancelledNotificationSchema,
          LoggingMessageNotificationSchema,
          ResourceUpdatedNotificationSchema,
          ResourceListChangedNotificationSchema,
          ToolListChangedNotificationSchema,
          PromptListChangedNotificationSchema,
        ].forEach((notificationSchema) => {
          client.setNotificationHandler(notificationSchema, onNotification);
        });

        client.fallbackNotificationHandler = (
          notification: Notification,
        ): Promise<void> => {
          onNotification(notification);
          return Promise.resolve();
        };
      }

      let capabilities;
      try {
        const transport =
          transportType === "streamable-http"
            ? new StreamableHTTPClientTransport(serverUrl, {
                sessionId: undefined,
                ...transportOptions,
              })
            : new SSEClientTransport(serverUrl, transportOptions);

        await client.connect(transport as Transport);

        const protocolOnMessage = transport.onmessage;
        if (protocolOnMessage) {
          transport.onmessage = (message) => {
            const resolvedMessage = resolveRefsInMessage(message);
            protocolOnMessage(resolvedMessage);
          };
        }

        setClientTransport(transport);

        capabilities = client.getServerCapabilities();
        const serverInfo = client.getServerVersion();
        setServerImplementation(serverInfo || null);
        const initializeRequest = {
          method: "initialize",
        };
        pushHistory(initializeRequest, {
          capabilities,
          serverInfo: client.getServerVersion(),
          instructions: client.getInstructions(),
        });
      } catch (error) {
        console.error(
          connectionType === "direct"
            ? `Failed to connect directly to MCP Server at: ${serverUrl}:`
            : `Failed to connect to MCP Server via the MCP Inspector Proxy: ${serverUrl}:`,
          error,
        );

        // Check if it's a proxy auth error
        if (isProxyAuthError(error)) {
          toast({
            title: "Proxy Authentication Required",
            description:
              "Please enter the session token from the proxy server console in the Configuration settings.",
            variant: "destructive",
          });
          setConnectionStatus("error");
          return;
        }

        const shouldRetry = await handleAuthError(error);
        if (shouldRetry) {
          return connect(undefined, retryCount + 1);
        }
        if (is401Error(error)) {
          // Don't set error state if we're about to redirect for auth

          return;
        }
        throw error;
      }
      setServerCapabilities(capabilities ?? null);
      setCompletionsSupported(capabilities?.completions !== undefined);

      if (onPendingRequest) {
        client.setRequestHandler(CreateMessageRequestSchema, (request) => {
          return new Promise((resolve, reject) => {
            onPendingRequest(request, resolve, reject);
          });
        });
      }

      if (getRoots) {
        client.setRequestHandler(ListRootsRequestSchema, async () => {
          return { roots: getRoots() };
        });
      }

      if (capabilities?.logging && defaultLoggingLevel) {
        lastRequest = "logging/setLevel";
        await client.setLoggingLevel(defaultLoggingLevel);
        pushHistory(
          {
            method: "logging/setLevel",
            params: {
              level: defaultLoggingLevel,
            },
          },
          {},
        );
        lastRequest = "";
      }

      if (onElicitationRequest) {
        client.setRequestHandler(ElicitRequestSchema, async (request) => {
          return new Promise((resolve) => {
            onElicitationRequest(request, resolve);
          });
        });
      }

      setMcpClient(client);
      setConnectionStatus("connected");
    } catch (e) {
      if (
        lastRequest === "logging/setLevel" &&
        e instanceof McpError &&
        e.code === ErrorCode.MethodNotFound
      ) {
        toast({
          title: "Error",
          description: `Server declares logging capability but doesn't implement method: "${lastRequest}"`,
          variant: "destructive",
        });
      }
      console.error(e);
      setConnectionStatus("error");
    }
  };

  const disconnect = async () => {
    if (transportType === "streamable-http")
      await (
        clientTransport as StreamableHTTPClientTransport
      ).terminateSession();
    await mcpClient?.close();
    const authProvider = new InspectorOAuthClientProvider(sseUrl);
    authProvider.clear();
    setMcpClient(null);
    setClientTransport(null);
    setConnectionStatus("disconnected");
    setCompletionsSupported(false);
    setServerCapabilities(null);
    setMcpSessionId(null);
    setMcpProtocolVersion(null);
  };

  const clearRequestHistory = () => {
    setRequestHistory([]);
    setServerImplementation(null);
  };

  return {
    connectionStatus,
    serverCapabilities,
    serverImplementation,
    mcpClient,
    requestHistory,
    clearRequestHistory,
    makeRequest,
    sendNotification,
    handleCompletion,
    completionsSupported,
    connect,
    disconnect,
  };
}<|MERGE_RESOLUTION|>--- conflicted
+++ resolved
@@ -84,11 +84,8 @@
   // eslint-disable-next-line @typescript-eslint/no-explicit-any
   getRoots?: () => any[];
   defaultLoggingLevel?: LoggingLevel;
-<<<<<<< HEAD
   serverImplementation?: Implementation;
-=======
   metadata?: Record<string, string>;
->>>>>>> dff91a86
 }
 
 export function useConnection({
