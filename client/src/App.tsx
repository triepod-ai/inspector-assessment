--- conflicted
+++ resolved
@@ -45,15 +45,11 @@
 import ToolsTab from "./components/ToolsTab";
 import { DEFAULT_INSPECTOR_CONFIG } from "./lib/constants";
 import { InspectorConfig } from "./lib/configurationTypes";
-<<<<<<< HEAD
 import {
   getMCPProxyAddress,
   getMCPServerRequestTimeout,
 } from "./utils/configUtils";
-
-=======
 import { useToast } from "@/hooks/use-toast";
->>>>>>> 897e637d
 const params = new URLSearchParams(window.location.search);
 const CONFIG_LOCAL_STORAGE_KEY = "inspectorConfig_v1";
 
