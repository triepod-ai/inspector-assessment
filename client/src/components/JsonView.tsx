<<<<<<< HEAD
import { useState, memo, useMemo, useCallback } from "react";
=======
import { useState, memo, useMemo, useCallback, useEffect } from "react";
import type React from "react";
>>>>>>> 976d77f0
import type { JsonValue } from "@/utils/jsonUtils";
import clsx from "clsx";
import { Copy, CheckCheck } from "lucide-react";
import { Button } from "@/components/ui/button";
import { useToast } from "@/lib/hooks/useToast";
import { getDataType, tryParseJson } from "@/utils/jsonUtils";
import useCopy from "@/lib/hooks/useCopy";

interface JsonViewProps {
  data: unknown;
  name?: string;
  initialExpandDepth?: number;
  className?: string;
  withCopyButton?: boolean;
  isError?: boolean;
}

const JsonView = memo(
  ({
    data,
    name,
    initialExpandDepth = 3,
    className,
    withCopyButton = true,
    isError = false,
  }: JsonViewProps) => {
    const { toast } = useToast();
    const { copied, setCopied } = useCopy();

    const normalizedData = useMemo(() => {
      return typeof data === "string"
        ? tryParseJson(data).success
          ? tryParseJson(data).data
          : data
        : data;
    }, [data]);

    const handleCopy = useCallback(() => {
      try {
        navigator.clipboard.writeText(
          typeof normalizedData === "string"
            ? normalizedData
            : JSON.stringify(normalizedData, null, 2),
        );
        setCopied(true);
      } catch (error) {
        toast({
          title: "Error",
          description: `There was an error coping result into the clipboard: ${error instanceof Error ? error.message : String(error)}`,
          variant: "destructive",
        });
      }
<<<<<<< HEAD
      // setCopied is from useState and is stable, doesn't need to be in deps
      // eslint-disable-next-line react-hooks/exhaustive-deps
    }, [toast, normalizedData]);
=======
    }, [toast, normalizedData, setCopied]);
>>>>>>> 976d77f0

    return (
      <div className={clsx("p-4 border rounded relative", className)}>
        {withCopyButton && (
          <Button
            size="icon"
            variant="ghost"
            className="absolute top-2 right-2"
            onClick={handleCopy}
          >
            {copied ? (
              <CheckCheck className="size-4 dark:text-green-700 text-green-600" />
            ) : (
              <Copy className="size-4 text-foreground" />
            )}
          </Button>
        )}
        <div className="font-mono text-sm transition-all duration-300">
          <JsonNode
            data={normalizedData as JsonValue}
            name={name}
            depth={0}
            initialExpandDepth={initialExpandDepth}
            isError={isError}
          />
        </div>
      </div>
    );
  },
);

JsonView.displayName = "JsonView";

interface JsonNodeProps {
  data: JsonValue;
  name?: string;
  depth: number;
  initialExpandDepth: number;
  isError?: boolean;
}

const JsonNode = memo(
  ({
    data,
    name,
    depth = 0,
    initialExpandDepth,
    isError = false,
  }: JsonNodeProps) => {
    const { toast } = useToast();
    const [isExpanded, setIsExpanded] = useState(depth < initialExpandDepth);
    const [typeStyleMap] = useState<Record<string, string>>({
      number: "text-blue-600",
      boolean: "text-amber-600",
      null: "text-purple-600",
      undefined: "text-gray-600",
      string: "text-green-600 group-hover:text-green-500",
      error: "text-red-600 group-hover:text-red-500",
      default: "text-gray-700",
    });
    const dataType = getDataType(data);

    const [copied, setCopied] = useState(false);
    useEffect(() => {
      let timeoutId: NodeJS.Timeout;
      if (copied) {
        timeoutId = setTimeout(() => setCopied(false), 500);
      }
      return () => {
        if (timeoutId) clearTimeout(timeoutId);
      };
    }, [copied]);

    const handleCopyValue = useCallback(
      (value: JsonValue) => {
        try {
          let text: string;
          const valueType = getDataType(value);
          switch (valueType) {
            case "string":
              text = value as unknown as string;
              break;
            case "number":
            case "boolean":
              text = String(value);
              break;
            case "null":
              text = "null";
              break;
            case "undefined":
              text = "undefined";
              break;
            default:
              text = JSON.stringify(value);
          }
          navigator.clipboard.writeText(text);
          setCopied(true);
        } catch (error) {
          toast({
            title: "Error",
            description: `There was an error coping result into the clipboard: ${error instanceof Error ? error.message : String(error)}`,
            variant: "destructive",
          });
        }
      },
      [toast],
    );

    const renderCollapsible = (isArray: boolean) => {
      const items = isArray
        ? (data as JsonValue[])
        : Object.entries(data as Record<string, JsonValue>);
      const itemCount = items.length;
      const isEmpty = itemCount === 0;

      const symbolMap = {
        open: isArray ? "[" : "{",
        close: isArray ? "]" : "}",
        collapsed: isArray ? "[ ... ]" : "{ ... }",
        empty: isArray ? "[]" : "{}",
      };

      if (isEmpty) {
        return (
          <div className="flex items-center">
            {name && (
              <span className="mr-1 text-gray-600 dark:text-gray-400">
                {name}:
              </span>
            )}
            <span className="text-gray-500">{symbolMap.empty}</span>
          </div>
        );
      }

      return (
        <div className="flex flex-col">
          <div
            className="flex items-center mr-1 rounded cursor-pointer group hover:bg-gray-800/10 dark:hover:bg-gray-800/20"
            onClick={() => setIsExpanded(!isExpanded)}
          >
            {name && (
              <span className="mr-1 text-gray-600 dark:text-gray-400 dark:group-hover:text-gray-100 group-hover:text-gray-400">
                {name}:
              </span>
            )}
            {isExpanded ? (
              <span className="text-gray-600 dark:text-gray-400 dark:group-hover:text-gray-100 group-hover:text-gray-400">
                {symbolMap.open}
              </span>
            ) : (
              <>
                <span className="text-gray-600 dark:group-hover:text-gray-100 group-hover:text-gray-400">
                  {symbolMap.collapsed}
                </span>
                <span className="ml-1 text-gray-700 dark:group-hover:text-gray-100 group-hover:text-gray-400">
                  {itemCount} {itemCount === 1 ? "item" : "items"}
                </span>
              </>
            )}
          </div>
          {isExpanded && (
            <>
              <div className="pl-2 ml-4 border-l border-gray-200 dark:border-gray-800">
                {isArray
                  ? (items as JsonValue[]).map((item, index) => (
                      <div key={index} className="my-1">
                        <JsonNode
                          data={item}
                          name={`${index}`}
                          depth={depth + 1}
                          initialExpandDepth={initialExpandDepth}
                        />
                      </div>
                    ))
                  : (items as [string, JsonValue][]).map(([key, value]) => (
                      <div key={key} className="my-1">
                        <JsonNode
                          data={value}
                          name={key}
                          depth={depth + 1}
                          initialExpandDepth={initialExpandDepth}
                        />
                      </div>
                    ))}
              </div>
              <div className="text-gray-600 dark:text-gray-400">
                {symbolMap.close}
              </div>
            </>
          )}
        </div>
      );
    };

    const renderString = (value: string) => {
      const maxLength = 100;
      const isTooLong = value.length > maxLength;

      if (!isTooLong) {
        return (
          <div className="flex mr-1 rounded hover:bg-gray-800/20 group items-start">
            {name && (
              <span className="mr-1 text-gray-600 dark:text-gray-400">
                {name}:
              </span>
            )}
            <pre
              className={clsx(
                isError ? typeStyleMap.error : typeStyleMap.string,
                "break-all whitespace-pre-wrap",
              )}
            >
              "{value}"
            </pre>
            <Button
              variant="ghost"
              className="ml-1 h-6 w-6 p-0 opacity-0 group-hover:opacity-100"
              onClick={(e: React.MouseEvent<HTMLButtonElement>) => {
                e.stopPropagation();
                handleCopyValue(value as unknown as JsonValue);
              }}
              aria-label={name ? `Copy value of ${name}` : "Copy value"}
              title={name ? `Copy value of ${name}` : "Copy value"}
            >
              {copied ? (
                <CheckCheck className="size-4 dark:text-green-700 text-green-600" />
              ) : (
                <Copy className="size-4 text-foreground" />
              )}
            </Button>
          </div>
        );
      }

      return (
        <div className="flex mr-1 rounded group hover:bg-gray-800/20 items-start">
          {name && (
            <span className="mr-1 text-gray-600 dark:text-gray-400 dark:group-hover:text-gray-100 group-hover:text-gray-400">
              {name}:
            </span>
          )}
          <pre
            className={clsx(
              isError ? typeStyleMap.error : typeStyleMap.string,
              "cursor-pointer break-all whitespace-pre-wrap",
            )}
            onClick={() => setIsExpanded(!isExpanded)}
            title={isExpanded ? "Click to collapse" : "Click to expand"}
          >
            {isExpanded ? `"${value}"` : `"${value.slice(0, maxLength)}..."`}
          </pre>
          <Button
            variant="ghost"
            className="ml-1 h-6 w-6 p-0 opacity-0 group-hover:opacity-100"
            onClick={(e: React.MouseEvent<HTMLButtonElement>) => {
              e.stopPropagation();
              handleCopyValue(value as unknown as JsonValue);
            }}
            aria-label={name ? `Copy value of ${name}` : "Copy value"}
            title={name ? `Copy value of ${name}` : "Copy value"}
          >
            {copied ? (
              <CheckCheck className="size-4 dark:text-green-700 text-green-600" />
            ) : (
              <Copy className="size-4 text-foreground" />
            )}
          </Button>
        </div>
      );
    };

    switch (dataType) {
      case "object":
      case "array":
        return renderCollapsible(dataType === "array");
      case "string":
        return renderString(data as string);
      default:
        return (
          <div className="flex items-center mr-1 rounded hover:bg-gray-800/20 group">
            {name && (
              <span className="mr-1 text-gray-600 dark:text-gray-400">
                {name}:
              </span>
            )}
            <span className={typeStyleMap[dataType] || typeStyleMap.default}>
              {data === null ? "null" : String(data)}
            </span>
            <Button
              variant="ghost"
              className="ml-1 h-6 w-6 p-0 opacity-0 group-hover:opacity-100"
              onClick={(e: React.MouseEvent<HTMLButtonElement>) => {
                e.stopPropagation();
                handleCopyValue(data as JsonValue);
              }}
              aria-label={name ? `Copy value of ${name}` : "Copy value"}
              title={name ? `Copy value of ${name}` : "Copy value"}
            >
              {copied ? (
                <CheckCheck className="size-4 dark:text-green-700 text-green-600" />
              ) : (
                <Copy className="size-4 text-foreground" />
              )}
            </Button>
          </div>
        );
    }
  },
);

JsonNode.displayName = "JsonNode";

export default JsonView;<|MERGE_RESOLUTION|>--- conflicted
+++ resolved
@@ -1,9 +1,5 @@
-<<<<<<< HEAD
-import { useState, memo, useMemo, useCallback } from "react";
-=======
 import { useState, memo, useMemo, useCallback, useEffect } from "react";
 import type React from "react";
->>>>>>> 976d77f0
 import type { JsonValue } from "@/utils/jsonUtils";
 import clsx from "clsx";
 import { Copy, CheckCheck } from "lucide-react";
@@ -56,13 +52,7 @@
           variant: "destructive",
         });
       }
-<<<<<<< HEAD
-      // setCopied is from useState and is stable, doesn't need to be in deps
-      // eslint-disable-next-line react-hooks/exhaustive-deps
-    }, [toast, normalizedData]);
-=======
     }, [toast, normalizedData, setCopied]);
->>>>>>> 976d77f0
 
     return (
       <div className={clsx("p-4 border rounded relative", className)}>
