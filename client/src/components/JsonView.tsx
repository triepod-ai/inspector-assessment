<<<<<<< HEAD
import { useState, memo, useMemo, useCallback, useEffect } from "react";
import type React from "react";
=======
import { useState, memo, useMemo, useCallback } from "react";
>>>>>>> 901d10c0
import type { JsonValue } from "@/utils/jsonUtils";
import clsx from "clsx";
import { Copy, CheckCheck } from "lucide-react";
import { Button } from "@/components/ui/button";
import { useToast } from "@/lib/hooks/useToast";
import { getDataType, tryParseJson } from "@/utils/jsonUtils";
import useCopy from "@/lib/hooks/useCopy";

interface JsonViewProps {
  data: unknown;
  name?: string;
  initialExpandDepth?: number;
  className?: string;
  withCopyButton?: boolean;
  isError?: boolean;
}

const JsonView = memo(
  ({
    data,
    name,
    initialExpandDepth = 3,
    className,
    withCopyButton = true,
    isError = false,
  }: JsonViewProps) => {
    const { toast } = useToast();
    const { copied, setCopied } = useCopy();

    const normalizedData = useMemo(() => {
      return typeof data === "string"
        ? tryParseJson(data).success
          ? tryParseJson(data).data
          : data
        : data;
    }, [data]);

    const handleCopy = useCallback(() => {
      try {
        navigator.clipboard.writeText(
          typeof normalizedData === "string"
            ? normalizedData
            : JSON.stringify(normalizedData, null, 2),
        );
        setCopied(true);
      } catch (error) {
        toast({
          title: "Error",
          description: `There was an error coping result into the clipboard: ${error instanceof Error ? error.message : String(error)}`,
          variant: "destructive",
        });
      }
    }, [toast, normalizedData]);

    return (
      <div className={clsx("p-4 border rounded relative", className)}>
        {withCopyButton && (
          <Button
            size="icon"
            variant="ghost"
            className="absolute top-2 right-2"
            onClick={handleCopy}
          >
            {copied ? (
              <CheckCheck className="size-4 dark:text-green-700 text-green-600" />
            ) : (
              <Copy className="size-4 text-foreground" />
            )}
          </Button>
        )}
        <div className="font-mono text-sm transition-all duration-300">
          <JsonNode
            data={normalizedData as JsonValue}
            name={name}
            depth={0}
            initialExpandDepth={initialExpandDepth}
            isError={isError}
          />
        </div>
      </div>
    );
  },
);

JsonView.displayName = "JsonView";

interface JsonNodeProps {
  data: JsonValue;
  name?: string;
  depth: number;
  initialExpandDepth: number;
  isError?: boolean;
}

const JsonNode = memo(
  ({
    data,
    name,
    depth = 0,
    initialExpandDepth,
    isError = false,
  }: JsonNodeProps) => {
    const { toast } = useToast();
    const [isExpanded, setIsExpanded] = useState(depth < initialExpandDepth);
    const [typeStyleMap] = useState<Record<string, string>>({
      number: "text-blue-600",
      boolean: "text-amber-600",
      null: "text-purple-600",
      undefined: "text-gray-600",
      string: "text-green-600 group-hover:text-green-500",
      error: "text-red-600 group-hover:text-red-500",
      default: "text-gray-700",
    });
    const dataType = getDataType(data);

    const [copied, setCopied] = useState(false);
    useEffect(() => {
      let timeoutId: NodeJS.Timeout;
      if (copied) {
        timeoutId = setTimeout(() => setCopied(false), 500);
      }
      return () => {
        if (timeoutId) clearTimeout(timeoutId);
      };
    }, [copied]);

    const handleCopyValue = useCallback(
      (value: JsonValue) => {
        try {
          let text: string;
          const valueType = getDataType(value);
          switch (valueType) {
            case "string":
              text = value as unknown as string;
              break;
            case "number":
            case "boolean":
              text = String(value);
              break;
            case "null":
              text = "null";
              break;
            case "undefined":
              text = "undefined";
              break;
            default:
              text = JSON.stringify(value);
          }
          navigator.clipboard.writeText(text);
          setCopied(true);
        } catch (error) {
          toast({
            title: "Error",
            description: `There was an error coping result into the clipboard: ${error instanceof Error ? error.message : String(error)}`,
            variant: "destructive",
          });
        }
      },
      [toast],
    );

    const renderCollapsible = (isArray: boolean) => {
      const items = isArray
        ? (data as JsonValue[])
        : Object.entries(data as Record<string, JsonValue>);
      const itemCount = items.length;
      const isEmpty = itemCount === 0;

      const symbolMap = {
        open: isArray ? "[" : "{",
        close: isArray ? "]" : "}",
        collapsed: isArray ? "[ ... ]" : "{ ... }",
        empty: isArray ? "[]" : "{}",
      };

      if (isEmpty) {
        return (
          <div className="flex items-center">
            {name && (
              <span className="mr-1 text-gray-600 dark:text-gray-400">
                {name}:
              </span>
            )}
            <span className="text-gray-500">{symbolMap.empty}</span>
          </div>
        );
      }

      return (
        <div className="flex flex-col">
          <div
            className="flex items-center mr-1 rounded cursor-pointer group hover:bg-gray-800/10 dark:hover:bg-gray-800/20"
            onClick={() => setIsExpanded(!isExpanded)}
          >
            {name && (
              <span className="mr-1 text-gray-600 dark:text-gray-400 dark:group-hover:text-gray-100 group-hover:text-gray-400">
                {name}:
              </span>
            )}
            {isExpanded ? (
              <span className="text-gray-600 dark:text-gray-400 dark:group-hover:text-gray-100 group-hover:text-gray-400">
                {symbolMap.open}
              </span>
            ) : (
              <>
                <span className="text-gray-600 dark:group-hover:text-gray-100 group-hover:text-gray-400">
                  {symbolMap.collapsed}
                </span>
                <span className="ml-1 text-gray-700 dark:group-hover:text-gray-100 group-hover:text-gray-400">
                  {itemCount} {itemCount === 1 ? "item" : "items"}
                </span>
              </>
            )}
          </div>
          {isExpanded && (
            <>
              <div className="pl-2 ml-4 border-l border-gray-200 dark:border-gray-800">
                {isArray
                  ? (items as JsonValue[]).map((item, index) => (
                      <div key={index} className="my-1">
                        <JsonNode
                          data={item}
                          name={`${index}`}
                          depth={depth + 1}
                          initialExpandDepth={initialExpandDepth}
                        />
                      </div>
                    ))
                  : (items as [string, JsonValue][]).map(([key, value]) => (
                      <div key={key} className="my-1">
                        <JsonNode
                          data={value}
                          name={key}
                          depth={depth + 1}
                          initialExpandDepth={initialExpandDepth}
                        />
                      </div>
                    ))}
              </div>
              <div className="text-gray-600 dark:text-gray-400">
                {symbolMap.close}
              </div>
            </>
          )}
        </div>
      );
    };

    const renderString = (value: string) => {
      const maxLength = 100;
      const isTooLong = value.length > maxLength;

      if (!isTooLong) {
        return (
          <div className="flex mr-1 rounded hover:bg-gray-800/20 group items-start">
            {name && (
              <span className="mr-1 text-gray-600 dark:text-gray-400">
                {name}:
              </span>
            )}
            <pre
              className={clsx(
                isError ? typeStyleMap.error : typeStyleMap.string,
                "break-all whitespace-pre-wrap",
              )}
            >
              "{value}"
            </pre>
            <Button
              variant="ghost"
              className="ml-1 h-6 w-6 p-0 opacity-0 group-hover:opacity-100"
              onClick={(e: React.MouseEvent<HTMLButtonElement>) => {
                e.stopPropagation();
                handleCopyValue(value as unknown as JsonValue);
              }}
              aria-label={name ? `Copy value of ${name}` : "Copy value"}
              title={name ? `Copy value of ${name}` : "Copy value"}
            >
              {copied ? (
                <CheckCheck className="size-4 dark:text-green-700 text-green-600" />
              ) : (
                <Copy className="size-4 text-foreground" />
              )}
            </Button>
          </div>
        );
      }

      return (
        <div className="flex mr-1 rounded group hover:bg-gray-800/20 items-start">
          {name && (
            <span className="mr-1 text-gray-600 dark:text-gray-400 dark:group-hover:text-gray-100 group-hover:text-gray-400">
              {name}:
            </span>
          )}
          <pre
            className={clsx(
              isError ? typeStyleMap.error : typeStyleMap.string,
              "cursor-pointer break-all whitespace-pre-wrap",
            )}
            onClick={() => setIsExpanded(!isExpanded)}
            title={isExpanded ? "Click to collapse" : "Click to expand"}
          >
            {isExpanded ? `"${value}"` : `"${value.slice(0, maxLength)}..."`}
          </pre>
          <Button
            variant="ghost"
            className="ml-1 h-6 w-6 p-0 opacity-0 group-hover:opacity-100"
            onClick={(e: React.MouseEvent<HTMLButtonElement>) => {
              e.stopPropagation();
              handleCopyValue(value as unknown as JsonValue);
            }}
            aria-label={name ? `Copy value of ${name}` : "Copy value"}
            title={name ? `Copy value of ${name}` : "Copy value"}
          >
            {copied ? (
              <CheckCheck className="size-4 dark:text-green-700 text-green-600" />
            ) : (
              <Copy className="size-4 text-foreground" />
            )}
          </Button>
        </div>
      );
    };

    switch (dataType) {
      case "object":
      case "array":
        return renderCollapsible(dataType === "array");
      case "string":
        return renderString(data as string);
      default:
        return (
          <div className="flex items-center mr-1 rounded hover:bg-gray-800/20 group">
            {name && (
              <span className="mr-1 text-gray-600 dark:text-gray-400">
                {name}:
              </span>
            )}
            <span className={typeStyleMap[dataType] || typeStyleMap.default}>
              {data === null ? "null" : String(data)}
            </span>
            <Button
              variant="ghost"
              className="ml-1 h-6 w-6 p-0 opacity-0 group-hover:opacity-100"
              onClick={(e: React.MouseEvent<HTMLButtonElement>) => {
                e.stopPropagation();
                handleCopyValue(data as JsonValue);
              }}
              aria-label={name ? `Copy value of ${name}` : "Copy value"}
              title={name ? `Copy value of ${name}` : "Copy value"}
            >
              {copied ? (
                <CheckCheck className="size-4 dark:text-green-700 text-green-600" />
              ) : (
                <Copy className="size-4 text-foreground" />
              )}
            </Button>
          </div>
        );
    }
  },
);

JsonNode.displayName = "JsonNode";

export default JsonView;<|MERGE_RESOLUTION|>--- conflicted
+++ resolved
@@ -1,9 +1,5 @@
-<<<<<<< HEAD
 import { useState, memo, useMemo, useCallback, useEffect } from "react";
 import type React from "react";
-=======
-import { useState, memo, useMemo, useCallback } from "react";
->>>>>>> 901d10c0
 import type { JsonValue } from "@/utils/jsonUtils";
 import clsx from "clsx";
 import { Copy, CheckCheck } from "lucide-react";
