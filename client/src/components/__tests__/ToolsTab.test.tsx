import { render, screen, fireEvent, act } from "@testing-library/react";
import "@testing-library/jest-dom";
import { describe, it, jest, beforeEach } from "@jest/globals";
import ToolsTab from "../ToolsTab";
import { Tool } from "@modelcontextprotocol/sdk/types.js";
import { Tabs } from "@/components/ui/tabs";
import { cacheToolOutputSchemas } from "@/utils/schemaUtils";
import { within } from "@testing-library/react";
import {
  META_NAME_RULES_MESSAGE,
  META_PREFIX_RULES_MESSAGE,
  RESERVED_NAMESPACE_MESSAGE,
} from "@/utils/metaUtils";

describe("ToolsTab", () => {
  beforeEach(() => {
    // Clear the output schema cache before each test
    cacheToolOutputSchemas([]);
  });

  const mockTools: Tool[] = [
    {
      name: "tool1",
      description: "First tool",
      inputSchema: {
        type: "object" as const,
        properties: {
          num: { type: "number" as const },
        },
      },
    },
    {
      name: "tool3",
      description: "Integer tool",
      inputSchema: {
        type: "object" as const,
        properties: {
          count: { type: "integer" as const },
        },
      },
    },
    {
      name: "tool2",
      description: "Second tool",
      inputSchema: {
        type: "object" as const,
        properties: {
          num: { type: "number" as const },
        },
      },
    },
    {
      name: "tool4",
      description: "Tool with nullable field",
      inputSchema: {
        type: "object" as const,
        properties: {
          num: { type: ["number", "null"] as const },
        },
      },
    },
  ];

  const defaultProps = {
    tools: mockTools,
    listTools: jest.fn(),
    clearTools: jest.fn(),
    callTool: jest.fn(async () => {}),
    selectedTool: null,
    setSelectedTool: jest.fn(),
    toolResult: null,
    nextCursor: "",
    error: null,
    resourceContent: {},
    onReadResource: jest.fn(),
  };

  const renderToolsTab = (props = {}) => {
    return render(
      <Tabs defaultValue="tools">
        <ToolsTab {...defaultProps} {...props} />
      </Tabs>,
    );
  };

  it("should reset input values when switching tools", async () => {
    const { rerender } = renderToolsTab({
      selectedTool: mockTools[0],
    });

    // Enter a value in the first tool's input
    const input = screen.getByRole("spinbutton") as HTMLInputElement;
    await act(async () => {
      fireEvent.change(input, { target: { value: "42" } });
    });
    expect(input.value).toBe("42");

    // Switch to second tool
    rerender(
      <Tabs defaultValue="tools">
        <ToolsTab {...defaultProps} selectedTool={mockTools[2]} />
      </Tabs>,
    );

    // Verify input is reset
    const newInput = screen.getByRole("spinbutton") as HTMLInputElement;
    expect(newInput.value).toBe("");
  });

  it("should handle integer type inputs", async () => {
    renderToolsTab({
      selectedTool: mockTools[1], // Use the tool with integer type
    });

    const input = screen.getByRole("spinbutton", {
      name: /count/i,
    }) as HTMLInputElement;
    expect(input).toHaveProperty("type", "number");
    fireEvent.change(input, { target: { value: "42" } });
    expect(input.value).toBe("42");

    const submitButton = screen.getByRole("button", { name: /run tool/i });
    await act(async () => {
      fireEvent.click(submitButton);
    });

    expect(defaultProps.callTool).toHaveBeenCalledWith(
      mockTools[1].name,
      {
        count: 42,
      },
      undefined,
    );
  });

  it("should allow typing negative numbers", async () => {
    renderToolsTab({
      selectedTool: mockTools[0],
    });

    const input = screen.getByRole("spinbutton") as HTMLInputElement;

    // Complete the negative number
    fireEvent.change(input, { target: { value: "-42" } });
    expect(input.value).toBe("-42");

    const submitButton = screen.getByRole("button", { name: /run tool/i });
    await act(async () => {
      fireEvent.click(submitButton);
    });

    expect(defaultProps.callTool).toHaveBeenCalledWith(
      mockTools[0].name,
      {
        num: -42,
      },
      undefined,
    );
  });

  it("should allow specifying null value", async () => {
    const mockCallTool = jest.fn();
    const toolWithNullableField = mockTools[3];

    renderToolsTab({
      tools: [toolWithNullableField],
      selectedTool: toolWithNullableField,
      callTool: mockCallTool,
    });

    const nullToggleButton = screen.getByRole("checkbox", { name: /null/i });
    expect(nullToggleButton).toBeInTheDocument();

    await act(async () => {
      fireEvent.click(nullToggleButton);
    });

    expect(screen.getByRole("toolinputwrapper").classList).toContain(
      "pointer-events-none",
    );

    const runButton = screen.getByRole("button", { name: /run tool/i });
    await act(async () => {
      fireEvent.click(runButton);
    });

    // Tool should have been called with null value
    expect(mockCallTool).toHaveBeenCalledWith(
      toolWithNullableField.name,
      {
        num: null,
      },
      undefined,
    );
  });

  it("should support tri-state nullable boolean (null -> false -> true -> null)", async () => {
    const mockCallTool = jest.fn();
    const toolWithNullableBoolean: Tool = {
      name: "testTool",
      description: "Tool with nullable boolean",
      inputSchema: {
        type: "object" as const,
        properties: {
          optionalBoolean: {
            type: ["boolean", "null"] as const,
            default: null,
          },
        },
      },
    };

    renderToolsTab({
      tools: [toolWithNullableBoolean],
      selectedTool: toolWithNullableBoolean,
      callTool: mockCallTool,
    });

    const nullCheckbox = screen.getByRole("checkbox", { name: /null/i });
    const runButton = screen.getByRole("button", { name: /run tool/i });

    // State 1: Initial state should be null (input disabled)
    const wrapper = screen.getByRole("toolinputwrapper");
    expect(wrapper.classList).toContain("pointer-events-none");
    expect(wrapper.classList).toContain("opacity-50");

    // Verify tool is called with null initially
    await act(async () => {
      fireEvent.click(runButton);
    });
    expect(mockCallTool).toHaveBeenCalledWith(
      toolWithNullableBoolean.name,
      {
        optionalBoolean: null,
      },
      undefined,
    );

    // State 2: Uncheck null checkbox -> should set value to false and enable input
    await act(async () => {
      fireEvent.click(nullCheckbox);
    });
    expect(wrapper.classList).not.toContain("pointer-events-none");

    // Clear previous calls to make assertions clearer
    mockCallTool.mockClear();

    // Verify tool can be called with false
    await act(async () => {
      fireEvent.click(runButton);
    });
    expect(mockCallTool).toHaveBeenLastCalledWith(
      toolWithNullableBoolean.name,
      {
        optionalBoolean: false,
      },
      undefined,
    );

    // State 3: Check boolean checkbox -> should set value to true
    // Find the boolean checkbox within the input wrapper (to avoid ID conflict with null checkbox)
    const booleanCheckbox = within(wrapper).getByRole("checkbox");

    mockCallTool.mockClear();

    await act(async () => {
      fireEvent.click(booleanCheckbox);
    });

    // Verify tool can be called with true
    await act(async () => {
      fireEvent.click(runButton);
    });
    expect(mockCallTool).toHaveBeenLastCalledWith(
      toolWithNullableBoolean.name,
      {
        optionalBoolean: true,
      },
      undefined,
    );

    // State 4: Check null checkbox again -> should set value back to null and disable input
    await act(async () => {
      fireEvent.click(nullCheckbox);
    });
    expect(wrapper.classList).toContain("pointer-events-none");

    // Verify tool can be called with null again
    await act(async () => {
      fireEvent.click(runButton);
    });
    expect(mockCallTool).toHaveBeenLastCalledWith(
      toolWithNullableBoolean.name,
      {
        optionalBoolean: null,
      },
      undefined,
    );
  });

  it("should disable button and change text while tool is running", async () => {
    // Create a promise that we can resolve later
    let resolvePromise: ((value: unknown) => void) | undefined;
    const mockPromise = new Promise((resolve) => {
      resolvePromise = resolve;
    });

    // Mock callTool to return our promise
    const mockCallTool = jest.fn().mockReturnValue(mockPromise);

    renderToolsTab({
      selectedTool: mockTools[0],
      callTool: mockCallTool,
    });

    const submitButton = screen.getByRole("button", { name: /run tool/i });
    expect(submitButton.getAttribute("disabled")).toBeNull();

    // Click the button and verify immediate state changes
    await act(async () => {
      fireEvent.click(submitButton);
    });

    // Verify button is disabled and text changed
    expect(submitButton.getAttribute("disabled")).not.toBeNull();
    expect(submitButton.textContent).toBe("Running...");

    // Resolve the promise to simulate tool completion
    await act(async () => {
      if (resolvePromise) {
        await resolvePromise({});
      }
    });

    expect(submitButton.getAttribute("disabled")).toBeNull();
  });

  describe("Output Schema Display", () => {
    const toolWithOutputSchema: Tool = {
      name: "weatherTool",
      description: "Get weather",
      inputSchema: {
        type: "object" as const,
        properties: {
          city: { type: "string" as const },
        },
      },
      outputSchema: {
        type: "object" as const,
        properties: {
          temperature: { type: "number" as const },
          humidity: { type: "number" as const },
        },
        required: ["temperature", "humidity"],
      },
    };

    it("should display output schema when tool has one", () => {
      renderToolsTab({
        tools: [toolWithOutputSchema],
        selectedTool: toolWithOutputSchema,
      });

      expect(screen.getByText("Output Schema:")).toBeInTheDocument();
      // Check for expand/collapse button
      expect(
        screen.getByRole("button", { name: /expand/i }),
      ).toBeInTheDocument();
    });

    it("should not display output schema section when tool doesn't have one", () => {
      renderToolsTab({
        selectedTool: mockTools[0], // Tool without outputSchema
      });

      expect(screen.queryByText("Output Schema:")).not.toBeInTheDocument();
    });

    it("should toggle output schema expansion", () => {
      renderToolsTab({
        tools: [toolWithOutputSchema],
        selectedTool: toolWithOutputSchema,
      });

      const toggleButton = screen.getByRole("button", { name: /expand/i });

      // Click to expand
      fireEvent.click(toggleButton);
      expect(
        screen.getByRole("button", { name: /collapse/i }),
      ).toBeInTheDocument();

      // Click to collapse
      fireEvent.click(toggleButton);
      expect(
        screen.getByRole("button", { name: /expand/i }),
      ).toBeInTheDocument();
    });
  });

  describe("Structured Output Results", () => {
    const toolWithOutputSchema: Tool = {
      name: "weatherTool",
      description: "Get weather",
      inputSchema: {
        type: "object" as const,
        properties: {},
      },
      outputSchema: {
        type: "object" as const,
        properties: {
          temperature: { type: "number" as const },
        },
        required: ["temperature"],
      },
    };

    beforeEach(() => {
      // Cache the tool's output schema before each test
      cacheToolOutputSchemas([toolWithOutputSchema]);
    });

    it("should display structured content when present", () => {
      const structuredResult = {
        content: [],
        structuredContent: {
          temperature: 25,
        },
      };

      renderToolsTab({
        tools: [toolWithOutputSchema],
        selectedTool: toolWithOutputSchema,
        toolResult: structuredResult,
      });

      expect(screen.getByText("Structured Content:")).toBeInTheDocument();
      expect(
        screen.getByText(/Valid according to output schema/),
      ).toBeInTheDocument();
    });

    it("should show validation error for invalid structured content", () => {
      const invalidResult = {
        content: [],
        structuredContent: {
          temperature: "25", // String instead of number
        },
      };

      renderToolsTab({
        tools: [toolWithOutputSchema],
        selectedTool: toolWithOutputSchema,
        toolResult: invalidResult,
      });

      expect(screen.getByText(/Validation Error:/)).toBeInTheDocument();
    });

    it("should show error when tool with output schema doesn't return structured content", () => {
      const resultWithoutStructured = {
        content: [{ type: "text", text: "some result" }],
        // No structuredContent
      };

      renderToolsTab({
        tools: [toolWithOutputSchema],
        selectedTool: toolWithOutputSchema,
        toolResult: resultWithoutStructured,
      });

      expect(
        screen.getByText(
          /Tool has an output schema but did not return structured content/,
        ),
      ).toBeInTheDocument();
    });

    it("should show unstructured content title when both structured and unstructured exist", () => {
      const resultWithBoth = {
        content: [{ type: "text", text: '{"temperature": 25}' }],
        structuredContent: { temperature: 25 },
      };

      renderToolsTab({
        tools: [toolWithOutputSchema],
        selectedTool: toolWithOutputSchema,
        toolResult: resultWithBoth,
      });

      expect(screen.getByText("Structured Content:")).toBeInTheDocument();
      expect(screen.getByText("Unstructured Content:")).toBeInTheDocument();
    });

    it("should not show unstructured content title when only unstructured exists", () => {
      const resultWithUnstructuredOnly = {
        content: [{ type: "text", text: "some result" }],
      };

      renderToolsTab({
        selectedTool: mockTools[0], // Tool without output schema
        toolResult: resultWithUnstructuredOnly,
      });

      expect(
        screen.queryByText("Unstructured Content:"),
      ).not.toBeInTheDocument();
    });

    it("should show compatibility check when tool has output schema", () => {
      const compatibleResult = {
        content: [{ type: "text", text: '{"temperature": 25}' }],
        structuredContent: { temperature: 25 },
      };

      renderToolsTab({
        tools: [toolWithOutputSchema],
        selectedTool: toolWithOutputSchema,
        toolResult: compatibleResult,
      });

      // Should show compatibility result
      expect(
        screen.getByText(/structured content matches/i),
      ).toBeInTheDocument();
    });

    it("should accept multiple content blocks with structured output", () => {
      const multipleBlocksResult = {
        content: [
          { type: "text", text: "Here is the weather data:" },
          { type: "text", text: '{"temperature": 25}' },
          { type: "text", text: "Have a nice day!" },
        ],
        structuredContent: { temperature: 25 },
      };

      renderToolsTab({
        tools: [toolWithOutputSchema],
        selectedTool: toolWithOutputSchema,
        toolResult: multipleBlocksResult,
      });

      // Should show compatible result with multiple blocks
      expect(
        screen.getByText(/structured content matches.*multiple/i),
      ).toBeInTheDocument();
    });

    it("should accept mixed content types with structured output", () => {
      const mixedContentResult = {
        content: [
          { type: "text", text: "Weather report:" },
          { type: "text", text: '{"temperature": 25}' },
          { type: "image", data: "base64data", mimeType: "image/png" },
        ],
        structuredContent: { temperature: 25 },
      };

      renderToolsTab({
        tools: [toolWithOutputSchema],
        selectedTool: toolWithOutputSchema,
        toolResult: mixedContentResult,
      });

      // Should render without crashing - the validation logic has been updated
      expect(screen.getAllByText("weatherTool")).toHaveLength(2);
    });

    it("should reject when no text blocks match structured content", () => {
      const noMatchResult = {
        content: [
          { type: "text", text: "Some text" },
          { type: "text", text: '{"humidity": 60}' }, // Different structure
        ],
        structuredContent: { temperature: 25 },
      };

      renderToolsTab({
        tools: [toolWithOutputSchema],
        selectedTool: toolWithOutputSchema,
        toolResult: noMatchResult,
      });

      // Should render without crashing - the validation logic has been updated
      expect(screen.getAllByText("weatherTool")).toHaveLength(2);
    });

    it("should reject when no text blocks are present", () => {
      const noTextBlocksResult = {
        content: [{ type: "image", data: "base64data", mimeType: "image/png" }],
        structuredContent: { temperature: 25 },
      };

      renderToolsTab({
        tools: [toolWithOutputSchema],
        selectedTool: toolWithOutputSchema,
        toolResult: noTextBlocksResult,
      });

      // Should render without crashing - the validation logic has been updated
      expect(screen.getAllByText("weatherTool")).toHaveLength(2);
    });

    it("should not show compatibility check when tool has no output schema", () => {
      const resultWithBoth = {
        content: [{ type: "text", text: '{"data": "value"}' }],
        structuredContent: { different: "data" },
      };

      renderToolsTab({
        selectedTool: mockTools[0], // Tool without output schema
        toolResult: resultWithBoth,
      });

      // Should not show any compatibility messages
      expect(
        screen.queryByText(
          /structured content matches|no text blocks|no.*matches/i,
        ),
      ).not.toBeInTheDocument();
    });
  });

  describe("Resource Link Content Type", () => {
    it("should render resource_link content type and handle expansion", async () => {
      const mockOnReadResource = jest.fn();
      const resourceContent = {
        "test://static/resource/1": JSON.stringify({
          contents: [
            {
              uri: "test://static/resource/1",
              name: "Resource 1",
              mimeType: "text/plain",
              text: "Resource 1: This is a plaintext resource",
            },
          ],
        }),
      };

      const result = {
        content: [
          {
            type: "resource_link",
            uri: "test://static/resource/1",
            name: "Resource 1",
            description: "Resource 1: plaintext resource",
            mimeType: "text/plain",
          },
          {
            type: "resource_link",
            uri: "test://static/resource/2",
            name: "Resource 2",
            description: "Resource 2: binary blob resource",
            mimeType: "application/octet-stream",
          },
          {
            type: "resource_link",
            uri: "test://static/resource/3",
            name: "Resource 3",
            description: "Resource 3: plaintext resource",
            mimeType: "text/plain",
          },
        ],
      };

      renderToolsTab({
        selectedTool: mockTools[0],
        toolResult: result,
        resourceContent,
        onReadResource: mockOnReadResource,
      });

      ["1", "2", "3"].forEach((id) => {
        expect(
          screen.getByText(`test://static/resource/${id}`),
        ).toBeInTheDocument();
        expect(screen.getByText(`Resource ${id}`)).toBeInTheDocument();
      });

      expect(screen.getAllByText("text/plain")).toHaveLength(2);
      expect(screen.getByText("application/octet-stream")).toBeInTheDocument();

      const expandButtons = screen.getAllByRole("button", {
        name: /expand resource/i,
      });
      expect(expandButtons).toHaveLength(3);
      expect(screen.queryByText("Resource:")).not.toBeInTheDocument();

      expandButtons.forEach((button) => {
        expect(button).toHaveAttribute("aria-expanded", "false");
      });

      const resource1Button = screen.getByRole("button", {
        name: /expand resource test:\/\/static\/resource\/1/i,
      });

      await act(async () => {
        fireEvent.click(resource1Button);
      });

      expect(mockOnReadResource).toHaveBeenCalledWith(
        "test://static/resource/1",
      );
      expect(screen.getByText("Resource:")).toBeInTheDocument();
      expect(document.body).toHaveTextContent("contents:");
      expect(document.body).toHaveTextContent('uri:"test://static/resource/1"');
      expect(resource1Button).toHaveAttribute("aria-expanded", "true");

      await act(async () => {
        fireEvent.click(resource1Button);
      });

      expect(screen.queryByText("Resource:")).not.toBeInTheDocument();
      expect(document.body).not.toHaveTextContent("contents:");
      expect(document.body).not.toHaveTextContent(
        'uri:"test://static/resource/1"',
      );
      expect(resource1Button).toHaveAttribute("aria-expanded", "false");
      expect(mockOnReadResource).toHaveBeenCalledTimes(1);
    });
  });

  describe("Metadata Display", () => {
    const toolWithMetadata = {
      name: "metaTool",
      description: "Tool with metadata",
      inputSchema: {
        type: "object" as const,
        properties: {
          foo: { type: "string" as const },
        },
      },
      _meta: {
        author: "tester",
        version: 1,
      },
    } as unknown as Tool;

    it("should display metadata section when tool has _meta", () => {
      renderToolsTab({
        tools: [toolWithMetadata],
        selectedTool: toolWithMetadata,
      });

      expect(screen.getByText("Meta:")).toBeInTheDocument();
      expect(
        screen.getByRole("button", { name: /expand/i }),
      ).toBeInTheDocument();
    });

    it("should toggle metadata schema expansion", () => {
      renderToolsTab({
        tools: [toolWithMetadata],
        selectedTool: toolWithMetadata,
      });

      // There might be multiple Expand buttons (Output Schema, Meta). We need the one within Meta section
      const metaHeading = screen.getByText("Meta:");
      const metaContainer = metaHeading.closest("div");
      expect(metaContainer).toBeTruthy();
      const toggleButton = within(metaContainer as HTMLElement).getByRole(
        "button",
        { name: /expand/i },
      );

      // Expand Meta
      fireEvent.click(toggleButton);
      expect(
        within(metaContainer as HTMLElement).getByRole("button", {
          name: /collapse/i,
        }),
      ).toBeInTheDocument();

      // Collapse Meta
      fireEvent.click(toggleButton);
      expect(
        within(metaContainer as HTMLElement).getByRole("button", {
          name: /expand/i,
        }),
      ).toBeInTheDocument();
    });
  });

  describe("Metadata submission", () => {
    it("should send metadata values when provided", async () => {
      const callToolMock = jest.fn(async () => {});

      renderToolsTab({ selectedTool: mockTools[0], callTool: callToolMock });

      // Add a metadata key/value pair
      const addPairButton = screen.getByRole("button", { name: /add pair/i });
      await act(async () => {
        fireEvent.click(addPairButton);
      });

      // Fill key and value
      const keyInputs = screen.getAllByLabelText(/key/i);
      const valueInputs = screen.getAllByLabelText(/value/i);
      expect(keyInputs.length).toBeGreaterThan(0);
      expect(valueInputs.length).toBeGreaterThan(0);

      await act(async () => {
        fireEvent.change(keyInputs[0], { target: { value: "requestId" } });
        fireEvent.change(valueInputs[0], { target: { value: "abc123" } });
      });

      // Run tool
      const runButton = screen.getByRole("button", { name: /run tool/i });
      await act(async () => {
        fireEvent.click(runButton);
      });

      expect(callToolMock).toHaveBeenCalledTimes(1);
      expect(callToolMock).toHaveBeenLastCalledWith(
        mockTools[0].name,
        expect.any(Object),
        { requestId: "abc123" },
      );
    });
  });

  describe("Reserved metadata keys", () => {
    test.each`
      description                             | value                             | message
      ${"reserved metadata prefix"}           | ${"modelcontextprotocol.io/flip"} | ${RESERVED_NAMESPACE_MESSAGE}
      ${"reserved root without slash"}        | ${"modelcontextprotocol.io"}      | ${RESERVED_NAMESPACE_MESSAGE}
      ${"nested modelcontextprotocol domain"} | ${"api.modelcontextprotocol.org"} | ${RESERVED_NAMESPACE_MESSAGE}
      ${"nested mcp domain"}                  | ${"tools.mcp.com/resource"}       | ${RESERVED_NAMESPACE_MESSAGE}
      ${"invalid name segment"}               | ${"custom/bad-"}                  | ${META_NAME_RULES_MESSAGE}
      ${"invalid prefix label"}               | ${"1invalid-prefix/value"}        | ${META_PREFIX_RULES_MESSAGE}
    `(
      "should block execution when $description is provided",
      async ({ value, message }) => {
        renderToolsTab({ selectedTool: mockTools[0] });

        const addPairButton = screen.getByRole("button", { name: /add pair/i });
        await act(async () => {
          fireEvent.click(addPairButton);
        });

        const keyInput = screen.getByPlaceholderText("e.g. requestId");
        await act(async () => {
          fireEvent.change(keyInput, { target: { value } });
        });

        const runButton = screen.getByRole("button", { name: /run tool/i });
        expect(runButton).toBeDisabled();
        expect(screen.getByText(message)).toBeInTheDocument();
      },
    );
  });

  describe("ToolResults Metadata", () => {
    it("should display metadata information when present in toolResult", () => {
      const resultWithMetadata = {
        content: [],
        _meta: { info: "details", version: 2 },
      };

      renderToolsTab({
        selectedTool: mockTools[0],
        toolResult: resultWithMetadata,
      });

      // Only ToolResults metadata should be present since selectedTool has no _meta
      expect(screen.getAllByText("Meta:")).toHaveLength(1);
      expect(screen.getByText(/info/i)).toBeInTheDocument();
      expect(screen.getByText(/version/i)).toBeInTheDocument();
    });
  });

<<<<<<< HEAD
=======
  describe("Enum Parameters", () => {
    const toolWithEnumParam: Tool = {
      name: "enumTool",
      description: "Tool with enum parameter",
      inputSchema: {
        type: "object" as const,
        properties: {
          format: {
            type: "string" as const,
            enum: ["json", "xml", "csv", "yaml"],
            description: "Output format",
          },
        },
      },
    };

    beforeEach(() => {
      // Mock scrollIntoView for Radix UI Select
      Element.prototype.scrollIntoView = jest.fn();
    });

    it("should render enum parameter as dropdown", () => {
      renderToolsTab({
        tools: [toolWithEnumParam],
        selectedTool: toolWithEnumParam,
      });

      // Should render a select button instead of textarea
      const selectTrigger = screen.getByRole("combobox", { name: /format/i });
      expect(selectTrigger).toBeInTheDocument();
    });

    it("should render non-enum string parameter as textarea", () => {
      const toolWithStringParam: Tool = {
        name: "stringTool",
        description: "Tool with regular string parameter",
        inputSchema: {
          type: "object" as const,
          properties: {
            text: {
              type: "string" as const,
              description: "Some text input",
            },
          },
        },
      };

      renderToolsTab({
        tools: [toolWithStringParam],
        selectedTool: toolWithStringParam,
      });

      // Should render textarea, not select
      expect(screen.queryByRole("combobox")).not.toBeInTheDocument();
      expect(screen.getByRole("textbox")).toBeInTheDocument();
    });
  });

>>>>>>> 976d77f0
  describe("JSON Validation Integration", () => {
    const toolWithJsonParams: Tool = {
      name: "jsonTool",
      description: "Tool with JSON parameters",
      inputSchema: {
        type: "object" as const,
        required: ["config", "data"], // Make them required so they render as form fields
        properties: {
          config: {
            type: "object" as const,
            // No properties defined - this will force JSON mode
          },
          data: {
            type: "array" as const,
            // No items defined - this will force JSON mode
          },
        },
      },
    };

    it("should prevent tool execution when JSON validation fails", async () => {
      const mockCallTool = jest.fn();
      renderToolsTab({
        tools: [toolWithJsonParams],
        selectedTool: toolWithJsonParams,
        callTool: mockCallTool,
      });

      // Find JSON editor textareas (there should be at least 1 for JSON parameters)
      const textareas = screen.getAllByRole("textbox");
      expect(textareas.length).toBeGreaterThanOrEqual(1);

      // Enter invalid JSON in the first textarea
      const configTextarea = textareas[0];
      fireEvent.change(configTextarea, {
        target: { value: '{ "invalid": json }' },
      });

      // Try to run the tool
      const runButton = screen.getByRole("button", { name: /run tool/i });
      await act(async () => {
        fireEvent.click(runButton);
      });

      // Tool should not have been called due to validation failure
      expect(mockCallTool).not.toHaveBeenCalled();
    });

    it("should allow tool execution when JSON validation passes", async () => {
      const mockCallTool = jest.fn();
      renderToolsTab({
        tools: [toolWithJsonParams],
        selectedTool: toolWithJsonParams,
        callTool: mockCallTool,
      });

      // Find JSON editor textareas (should have one for each required field: config and data)
      const textareas = screen.getAllByRole("textbox");
      expect(textareas.length).toBe(2);

      // Enter valid JSON in each textarea
      fireEvent.change(textareas[0], {
        target: { value: '{ "setting": "value" }' },
      });
      fireEvent.change(textareas[1], {
        target: { value: '["item1", "item2"]' },
      });

      // Wait for debounced updates
      await act(async () => {
        await new Promise((resolve) => setTimeout(resolve, 350));
      });

      // Try to run the tool
      const runButton = screen.getByRole("button", { name: /run tool/i });
      await act(async () => {
        fireEvent.click(runButton);
      });

      // Tool should have been called successfully
      expect(mockCallTool).toHaveBeenCalled();
    });

    it("should handle mixed valid and invalid JSON parameters", async () => {
      const mockCallTool = jest.fn();
      renderToolsTab({
        tools: [toolWithJsonParams],
        selectedTool: toolWithJsonParams,
        callTool: mockCallTool,
      });

      const textareas = screen.getAllByRole("textbox");

      // Enter invalid JSON that contains both valid and invalid parts
      fireEvent.change(textareas[0], {
        target: {
          value:
            '{ "config": { "setting": "value" }, "data": ["unclosed array" }',
        },
      });

      // Try to run the tool
      const runButton = screen.getByRole("button", { name: /run tool/i });
      await act(async () => {
        fireEvent.click(runButton);
      });

      // Tool should not have been called due to validation failure
      expect(mockCallTool).not.toHaveBeenCalled();
    });

    it("should work with tools that have no JSON parameters", async () => {
      const mockCallTool = jest.fn();
      const simpleToolWithStringParam: Tool = {
        name: "simpleTool",
        description: "Tool with simple parameters",
        inputSchema: {
          type: "object" as const,
          properties: {
            message: { type: "string" as const },
            count: { type: "number" as const },
          },
        },
      };

      renderToolsTab({
        tools: [simpleToolWithStringParam],
        selectedTool: simpleToolWithStringParam,
        callTool: mockCallTool,
      });

      // Fill in the simple parameters
      const messageInput = screen.getByRole("textbox");
      const countInput = screen.getByRole("spinbutton");

      fireEvent.change(messageInput, { target: { value: "test message" } });
      fireEvent.change(countInput, { target: { value: "5" } });

      // Run the tool
      const runButton = screen.getByRole("button", { name: /run tool/i });
      await act(async () => {
        fireEvent.click(runButton);
      });

      // Tool should have been called successfully (no JSON validation needed)
      expect(mockCallTool).toHaveBeenCalledWith(
        simpleToolWithStringParam.name,
        {
          message: "test message",
          count: 5,
        },
<<<<<<< HEAD
=======
        undefined,
>>>>>>> 976d77f0
      );
    });

    it("should handle empty JSON parameters correctly", async () => {
      const mockCallTool = jest.fn();
      renderToolsTab({
        tools: [toolWithJsonParams],
        selectedTool: toolWithJsonParams,
        callTool: mockCallTool,
      });

      const textareas = screen.getAllByRole("textbox");
      expect(textareas.length).toBe(2);

      // Clear both textareas (empty JSON should be valid)
      fireEvent.change(textareas[0], { target: { value: "{}" } });
      fireEvent.change(textareas[1], { target: { value: "[]" } });

      // Wait for debounced updates
      await act(async () => {
        await new Promise((resolve) => setTimeout(resolve, 350));
      });

      // Try to run the tool
      const runButton = screen.getByRole("button", { name: /run tool/i });
      await act(async () => {
        fireEvent.click(runButton);
      });

      // Tool should have been called (empty JSON is considered valid)
      expect(mockCallTool).toHaveBeenCalled();
    });
  });
});<|MERGE_RESOLUTION|>--- conflicted
+++ resolved
@@ -870,8 +870,6 @@
     });
   });
 
-<<<<<<< HEAD
-=======
   describe("Enum Parameters", () => {
     const toolWithEnumParam: Tool = {
       name: "enumTool",
@@ -930,7 +928,6 @@
     });
   });
 
->>>>>>> 976d77f0
   describe("JSON Validation Integration", () => {
     const toolWithJsonParams: Tool = {
       name: "jsonTool",
@@ -1082,10 +1079,7 @@
           message: "test message",
           count: 5,
         },
-<<<<<<< HEAD
-=======
         undefined,
->>>>>>> 976d77f0
       );
     });
 
