--- conflicted
+++ resolved
@@ -832,7 +832,6 @@
       expect(screen.getByTestId("header-name-input-0")).toHaveValue(
         "X-API-Key",
       );
-<<<<<<< HEAD
     });
 
     it("should display placeholder for header name when no headers exist", () => {
@@ -867,50 +866,11 @@
           },
         ],
         setCustomHeaders,
-=======
-    });
-
-    it("should display placeholder for header name when no headers exist", () => {
-      renderSidebar({
-        customHeaders: [],
->>>>>>> 976d77f0
         transportType: "sse",
       });
 
       openAuthSection();
 
-<<<<<<< HEAD
-=======
-      // Verify that the "No custom headers configured" message is shown
-      expect(
-        screen.getByText("No custom headers configured"),
-      ).toBeInTheDocument();
-      expect(
-        screen.getByText('Click "Add" to get started'),
-      ).toBeInTheDocument();
-
-      // Verify the Add button is present
-      const addButton = screen.getByTestId("add-header-button");
-      expect(addButton).toBeInTheDocument();
-    });
-
-    it("should allow editing existing headers", () => {
-      const setCustomHeaders = jest.fn();
-      renderSidebar({
-        customHeaders: [
-          {
-            name: "Authorization",
-            value: "Bearer token123",
-            enabled: true,
-          },
-        ],
-        setCustomHeaders,
-        transportType: "sse",
-      });
-
-      openAuthSection();
-
->>>>>>> 976d77f0
       // Verify header inputs are rendered
       const headerNameInput = screen.getByTestId("header-name-input-0");
       const headerValueInput = screen.getByTestId("header-value-input-0");
