--- conflicted
+++ resolved
@@ -19,28 +19,6 @@
 
 const SamplingTab = ({ pendingRequests, onApprove, onReject }: Props) => {
   return (
-<<<<<<< HEAD
-    <TabsContent value="sampling" className="mh-96">
-      <Alert>
-        <AlertDescription>
-          When the server requests LLM sampling, requests will appear here for
-          approval.
-        </AlertDescription>
-      </Alert>
-      <div className="mt-4 space-y-4">
-        <h3 className="text-lg font-semibold">Recent Requests</h3>
-        {pendingRequests.map((request) => (
-          <SamplingRequest
-            key={request.id}
-            request={request}
-            onApprove={onApprove}
-            onReject={onReject}
-          />
-        ))}
-        {pendingRequests.length === 0 && (
-          <p className="text-gray-500">No pending requests</p>
-        )}
-=======
     <TabsContent value="sampling">
       <div className="h-96">
         <Alert>
@@ -52,27 +30,17 @@
         <div className="mt-4 space-y-4">
           <h3 className="text-lg font-semibold">Recent Requests</h3>
           {pendingRequests.map((request) => (
-            <div key={request.id} className="p-4 border rounded-lg space-y-4">
-              <JsonView
-                className="bg-gray-50 dark:bg-gray-800 dark:text-gray-100 rounded"
-                data={JSON.stringify(request.request)}
-              />
-
-              <div className="flex space-x-2">
-                <Button onClick={() => handleApprove(request.id)}>
-                  Approve
-                </Button>
-                <Button variant="outline" onClick={() => onReject(request.id)}>
-                  Reject
-                </Button>
-              </div>
-            </div>
+            <SamplingRequest
+              key={request.id}
+              request={request}
+              onApprove={onApprove}
+              onReject={onReject}
+            />
           ))}
           {pendingRequests.length === 0 && (
             <p className="text-gray-500">No pending requests</p>
           )}
         </div>
->>>>>>> 645a2569
       </div>
     </TabsContent>
   );
