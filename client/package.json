{
<<<<<<< HEAD
  "name": "@bryan-thompson/inspector-assessment-client",
  "version": "1.7.2",
  "description": "Client-side application for the Enhanced MCP Inspector with assessment capabilities",
=======
  "name": "@modelcontextprotocol/inspector-client",
  "version": "0.18.0",
  "description": "Client-side application for the Model Context Protocol inspector",
>>>>>>> fe393e51
  "license": "MIT",
  "author": "Bryan Thompson <bryan@triepod.ai>",
  "contributors": [
    "Anthropic, PBC (original MCP Inspector)"
  ],
  "homepage": "https://github.com/triepod-ai/inspector-assessment",
  "bugs": "https://github.com/triepod-ai/inspector-assessment/issues",
  "repository": {
    "type": "git",
    "url": "https://github.com/triepod-ai/inspector-assessment.git"
  },
  "type": "module",
  "bin": {
    "mcp-inspector-assess-client": "./bin/start.js"
  },
  "exports": {
    ".": "./bin/start.js",
    "./assessment": "./lib/services/assessment/AssessmentOrchestrator.js",
    "./assessment/*": "./lib/services/assessment/*.js",
    "./assessment/modules": "./lib/services/assessment/modules/index.js",
    "./assessment/modules/*": "./lib/services/assessment/modules/*.js",
    "./assessment/lib/*": "./lib/services/assessment/lib/*.js",
    "./types": "./lib/lib/assessmentTypes.js"
  },
  "publishConfig": {
    "access": "public"
  },
  "files": [
    "bin",
    "dist",
    "lib"
  ],
  "scripts": {
    "dev": "vite --port 6274",
    "build": "tsc -b && vite build && npm run build:lib",
    "build:lib": "tsc -p tsconfig.lib.json && npx tsc-alias -p tsconfig.lib.json --resolve-full-paths",
    "lint": "eslint .",
    "preview": "vite preview --port 6274",
    "test": "jest --config jest.config.cjs",
    "test:watch": "jest --config jest.config.cjs --watch",
    "test:e2e": "playwright test e2e && npm run cleanup:e2e",
    "cleanup:e2e": "node e2e/global-teardown.js"
  },
  "dependencies": {
<<<<<<< HEAD
    "@modelcontextprotocol/sdk": "^1.23.0",
=======
    "@modelcontextprotocol/sdk": "^1.24.3",
>>>>>>> fe393e51
    "@radix-ui/react-checkbox": "^1.1.4",
    "@radix-ui/react-dialog": "^1.1.3",
    "@radix-ui/react-icons": "^1.3.0",
    "@radix-ui/react-label": "^2.1.0",
    "@radix-ui/react-popover": "^1.1.3",
    "@radix-ui/react-progress": "^1.1.7",
    "@radix-ui/react-select": "^2.1.2",
    "@radix-ui/react-slot": "^1.1.0",
    "@radix-ui/react-switch": "^1.2.6",
    "@radix-ui/react-tabs": "^1.1.1",
    "@radix-ui/react-toast": "^1.2.6",
    "@radix-ui/react-tooltip": "^1.1.8",
    "ajv": "^6.12.6",
    "class-variance-authority": "^0.7.1",
    "clsx": "^2.1.1",
    "cmdk": "^1.0.4",
    "lucide-react": "^0.523.0",
    "pkce-challenge": "^4.1.0",
    "prismjs": "^1.30.0",
    "react": "^18.3.1",
    "react-dom": "^18.3.1",
    "react-simple-code-editor": "^0.14.1",
    "serve-handler": "^6.1.6",
    "tailwind-merge": "^2.5.3",
    "zod": "^3.25.76"
  },
  "devDependencies": {
    "@eslint/js": "^9.11.1",
    "@testing-library/jest-dom": "^6.6.3",
    "@testing-library/react": "^16.2.0",
    "@types/jest": "^29.5.14",
    "@types/node": "^22.17.0",
    "@types/prismjs": "^1.26.5",
    "@types/react": "^18.3.23",
    "@types/react-dom": "^18.3.0",
    "@types/serve-handler": "^6.1.4",
    "@vitejs/plugin-react": "^5.0.4",
    "autoprefixer": "^10.4.20",
    "co": "^4.6.0",
    "eslint": "^9.11.1",
    "eslint-plugin-react-hooks": "^5.1.0-rc.0",
    "eslint-plugin-react-refresh": "^0.4.12",
    "globals": "^15.9.0",
    "identity-obj-proxy": "^3.0.0",
    "jest": "^29.7.0",
    "jest-environment-jsdom": "^29.7.0",
    "jest-fixed-jsdom": "^0.0.9",
    "postcss": "^8.5.6",
    "tailwindcss": "^3.4.13",
    "tailwindcss-animate": "^1.0.7",
    "ts-jest": "^29.4.0",
    "tsc-alias": "^1.8.16",
    "typescript": "^5.5.3",
    "typescript-eslint": "^8.38.0",
    "vite": "^7.1.11"
  }
}<|MERGE_RESOLUTION|>--- conflicted
+++ resolved
@@ -1,13 +1,7 @@
 {
-<<<<<<< HEAD
   "name": "@bryan-thompson/inspector-assessment-client",
   "version": "1.7.2",
   "description": "Client-side application for the Enhanced MCP Inspector with assessment capabilities",
-=======
-  "name": "@modelcontextprotocol/inspector-client",
-  "version": "0.18.0",
-  "description": "Client-side application for the Model Context Protocol inspector",
->>>>>>> fe393e51
   "license": "MIT",
   "author": "Bryan Thompson <bryan@triepod.ai>",
   "contributors": [
@@ -52,11 +46,7 @@
     "cleanup:e2e": "node e2e/global-teardown.js"
   },
   "dependencies": {
-<<<<<<< HEAD
-    "@modelcontextprotocol/sdk": "^1.23.0",
-=======
     "@modelcontextprotocol/sdk": "^1.24.3",
->>>>>>> fe393e51
     "@radix-ui/react-checkbox": "^1.1.4",
     "@radix-ui/react-dialog": "^1.1.3",
     "@radix-ui/react-icons": "^1.3.0",
