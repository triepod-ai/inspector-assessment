--- conflicted
+++ resolved
@@ -1,13 +1,7 @@
 {
-<<<<<<< HEAD
   "name": "@bryan-thompson/inspector-assessment-client",
   "version": "1.4.0",
   "description": "Client-side application for the Enhanced MCP Inspector with assessment capabilities",
-=======
-  "name": "@modelcontextprotocol/inspector-client",
-  "version": "0.17.5",
-  "description": "Client-side application for the Model Context Protocol inspector",
->>>>>>> 976d77f0
   "license": "MIT",
   "author": "Bryan Thompson <bryan@triepod.ai>",
   "contributors": [
@@ -41,11 +35,7 @@
     "cleanup:e2e": "node e2e/global-teardown.js"
   },
   "dependencies": {
-<<<<<<< HEAD
-    "@modelcontextprotocol/sdk": "^1.18.2",
-=======
-    "@modelcontextprotocol/sdk": "^1.20.1",
->>>>>>> 976d77f0
+    "@modelcontextprotocol/sdk": "^1.23.0",
     "@radix-ui/react-checkbox": "^1.1.4",
     "@radix-ui/react-dialog": "^1.1.3",
     "@radix-ui/react-icons": "^1.3.0",
